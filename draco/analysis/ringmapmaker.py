"""Map making tasks (:mod:`~draco.analysis.ringmapmaker`).

.. currentmodule:: draco.analysis.ringmapmaker

Tools for beamforming data for arrays with a cartesian layout.

Tasks
=====

.. autosummary::
    :toctree: generated/

    MakeVisGrid
    BeamformNS
    BeamformEW
    RingMapMaker
    TikhonovRingMapMakerAnalytical
    TikhonovRingMapMakerExternal
    WienerRingMapMakerAnalytical
    WienerRingMapMakerExternal
    RADependentWeights
"""

import numpy as np
import scipy.constants
from caput import config
from mpi4py import MPI
from numpy.lib.recfunctions import structured_to_unstructured

from ..core import containers, io, task
from ..util import tools
from . import transform


class MakeVisGrid(task.SingleTask):
    """Arrange the visibilities onto a 2D grid.

    This will fill out the visibilities in the half plane `x >= 0` where x is the EW
    baseline separation.

    Attributes
    ----------
    centered : bool
        If set, place the zero NS separation at the center of the y-axis with
        the baselines given in ascending order. Otherwise the zero separation
        is at position zero, and the baselines are in FFT order.
    """

    centered = config.Property(proptype=bool, default=False)

    def setup(self, tel):
        """Set the Telescope instance to use.

        Parameters
        ----------
        tel : TransitTelescope
            Telescope object to use
        """
        self.telescope = io.get_telescope(tel)

    def process(self, sstream):
        """Computes the ringmap.

        Parameters
        ----------
        sstream : containers.SiderealStream
            The input sidereal stream.

        Returns
        -------
        rm : containers.RingMap
        """
        # Convert prodstack into a type that can be easily compared against
        # `uniquepairs`
        ps_sstream = structured_to_unstructured(sstream.prodstack, dtype=np.int16)
        ps_tel = structured_to_unstructured(self.telescope.prodstack, dtype=np.int16)

        if not np.array_equal(ps_sstream, ps_tel):
            raise ValueError(
                "Products in sstream do not match those in the beam transfers."
            )

        # Calculation the set of polarisations in the data, and which polarisation
        # index every entry corresponds to
        polpair = self.telescope.polarisation[self.telescope.uniquepairs].view("U2")
        pol, pind = np.unique(polpair, return_inverse=True)

        if len(pol) != 4:
            raise RuntimeError(f"Expected to find four polarisations. Got {pol}")

        # Find the mapping from a polarisation index to it's complement with the feeds
        # reversed
        pconjmap = np.unique([pj + pi for pi, pj in pol], return_inverse=True)[1]

        # Determine the layout of the visibilities on the grid. This isn't trivial
        # because of potential rotation of the telescope with respect to NS
        xind, yind, min_xsep, min_ysep = find_grid_indices(self.telescope.baselines)

        # Define several variables describing the baseline configuration.
        nx = np.abs(xind).max() + 1
        max_yind = np.abs(yind).max()
        ny = 2 * max_yind + 1
        vis_pos_x = np.arange(nx) * min_xsep

        if self.centered:
            vis_pos_y = np.arange(-max_yind, max_yind + 1) * min_ysep
            ns_offset = max_yind
        else:
            vis_pos_y = np.fft.fftfreq(ny, d=(1.0 / (ny * min_ysep)))
            ns_offset = 0

        # Extract the right ascension to initialise the new container with (or
        # calculate from timestamp)
        if "ra" in sstream.index_map:
            ra = sstream.ra
        elif "lsd" in sstream.attrs:
            ra = 360 * (self.telescope.unix_to_lsd(sstream.time) - sstream.attrs["lsd"])
        else:
            ra = self.telescope.lsa(sstream.time)

        # Create container for output
        grid = containers.VisGridStream(
            pol=pol,
            ew=vis_pos_x,
            ns=vis_pos_y,
            ra=ra,
            axes_from=sstream,
            attrs_from=sstream,
        )

        # Redistribute over frequency
        sstream.redistribute("freq")
        grid.redistribute("freq")

        # Calculate the redundancy
        redundancy = tools.calculate_redundancy(
            sstream.input_flags[:],
            sstream.index_map["prod"][:],
            sstream.reverse_map["stack"]["stack"][:],
            sstream.vis.shape[1],
        )

        # De-reference distributed arrays outside loop to save repeated MPI calls
        ssv = sstream.vis[:]
        ssw = sstream.weight[:]
        gsv = grid.vis[:]
        gsw = grid.weight[:]
        gsr = grid.redundancy[:]

        gsv[:] = 0.0
        gsw[:] = 0.0

        # Unpack visibilities into new array
        for vis_ind, (p_ind, x_ind, y_ind) in enumerate(zip(pind, xind, yind)):
            # Different behavior for intracylinder and intercylinder baselines.
            gsv[p_ind, :, x_ind, ns_offset + y_ind, :] = ssv[:, vis_ind]
            gsw[p_ind, :, x_ind, ns_offset + y_ind, :] = ssw[:, vis_ind]
            gsr[p_ind, x_ind, ns_offset - y_ind, :] = redundancy[vis_ind]

            if x_ind == 0:
                pc_ind = pconjmap[p_ind]
                gsv[pc_ind, :, x_ind, ns_offset - y_ind, :] = ssv[:, vis_ind].conj()
                gsw[pc_ind, :, x_ind, ns_offset - y_ind, :] = ssw[:, vis_ind]
                gsr[pc_ind, x_ind, ns_offset - y_ind, :] = redundancy[vis_ind]

        return grid


class BeamformNS(task.SingleTask):
    """A simple and quick map-maker that forms a series of beams on the meridian.

    This is designed to run on data after it has been collapsed down to
    non-redundant baselines only.

    Attributes
    ----------
    npix : int
        Number of map pixels in the declination dimension.  Default is 512.

    span : float
        Span of map in the declination dimension. Value of 1.0 generates a map
        that spans from horizon-to-horizon.  Default is 1.0.

    weight : string
        How to weight the non-redundant baselines.  Options include:
            'natural' - each baseline weighted by its redundancy (default)
            'inverse_variance' - each baseline weighted by the weight attribute
            'uniform' - each baseline given equal weight
        And any window function supported by drao.util.tools.window_generalised,
        such as 'hann', 'hanning', 'hamming', 'blackman', 'nuttall',
        'blackman_nuttall', 'blackman_harris' 'triangular', and 'tukey-0.X'.

    scaled : bool
        Scale the window to match the lowest frequency. This should make the
        beams more frequency independent.  Not supported for 'inverse_variance'
        and 'natural' weight.

    include_auto: bool
        Include autocorrelations in the calculation.  Default is False.
    """

    npix = config.Property(proptype=int, default=512)
    span = config.Property(proptype=float, default=1.0)
    weight = config.Property(proptype=str, default="natural")
    scaled = config.Property(proptype=bool, default=False)
    include_auto = config.Property(proptype=bool, default=False)
    save_dirty_beam = config.Property(proptype=bool, default=False)

    def process(self, gstream):
        """Computes the ringmap.

        Parameters
        ----------
        gstream : VisGridStream
            The input stream.

        Returns
        -------
        bf : HybridVisStream
        """
        # Redistribute over frequency
        gstream.redistribute("freq")

        gsv = gstream.vis[:].local_array
        gsw = gstream.weight[:].local_array
        gsr = gstream.redundancy[:]

        # Construct phase array
        el = self.span * np.linspace(-1.0, 1.0, self.npix)

        # Create empty ring map
        hv = containers.HybridVisStream(el=el, axes_from=gstream, attrs_from=gstream)
        if self.save_dirty_beam:
            hv.add_dataset("dirty_beam")
        hv.redistribute("freq")

        # Dereference datasets
        hvv = hv.vis[:].local_array
        hvw = hv.weight[:].local_array
        if self.save_dirty_beam:
            hvb = hv.dirty_beam[:].local_array

        nspos = gstream.index_map["ns"][:]
        freq = gstream.freq

        # Get the largest baseline present across all nodes while accounting for masking
        baselines_present = (
            np.moveaxis(gsw.view(np.ndarray), -2, 0).reshape(len(nspos), -1) > 0
        ).any(axis=1)
        nsmax_local = (
            np.abs(nspos[baselines_present]).max()
            if baselines_present.sum() > 0
            else 0.0
        )
        nsmax = self.comm.allreduce(nsmax_local, op=MPI.MAX)
        self.log.info(f"Maximum NS baseline is {nsmax:.2f}m")

        # Record how the beamforming was done to enable easy
        # reconstruction of synthesized beam
        hv.attrs["beamform_ns_weight"] = self.weight
        hv.attrs["beamform_ns_scaled"] = self.scaled
        hv.attrs["beamform_ns_include_auto"] = self.include_auto
        hv.attrs["beamform_ns_freqmin"] = freq.min()
        hv.attrs["beamform_ns_nsmax"] = nsmax

        # Loop over local frequencies and fill ring map
        for lfi, fi in gstream.vis[:].enumerate(1):
            # Get the current frequency and wavelength
            fr = freq[fi]
            wv = scipy.constants.c * 1e-6 / fr

            vpos = nspos / wv

            if self.scaled:
                wvmin = scipy.constants.c * 1e-6 / freq.min()
                vmax = nsmax / wvmin
            else:
                vmax = nsmax / wv

            if self.weight == "inverse_variance":
                gw = gsw[:, lfi].copy()
            elif self.weight == "natural":
                gw = gsr.astype(np.float32)
            else:
                x = 0.5 * (vpos / vmax + 1)
                ns_weight = tools.window_generalised(x, window=self.weight)
                gw = (gsw[:, lfi] > 0) * ns_weight[
                    np.newaxis, np.newaxis, :, np.newaxis
                ]

            # Ensure we skip entries which are flagged out entirely
            gw *= gsw[:, lfi] > 0

            # Remove auto-correlations
            if not self.include_auto:
                gw[..., 0, 0, :] = 0.0

            # Normalize by sum of weights
            norm = np.sum(gw, axis=-2)
            gw *= tools.invert_no_zero(norm)[..., np.newaxis, :]

            # Create array that will be used for the inverse
            # discrete Fourier transform in y-direction
            phase = 2.0 * np.pi * nspos[np.newaxis, :] * el[:, np.newaxis] / wv
            F = np.exp(-1.0j * phase)

            # Calculate the hybrid visibilities
            gv = gsv[:, lfi].view(np.ndarray)
            hvv[:, lfi] = np.matmul(F, gw * gv)

            # Calculate the dirty beam
            if self.save_dirty_beam:
                hvb[:, lfi] = np.matmul(F, gw * np.ones_like(gv)).real

            # Estimate the weights assuming that the errors are all uncorrelated
            t = np.sum(tools.invert_no_zero(gsw[:, lfi]) * gw**2, axis=-2)
            hvw[:, lfi] = tools.invert_no_zero(t)

        return hv


class BeamformEW(task.SingleTask):
    """Final beam forming in the EW direction.

    This is designed to run on data after the NS beam forming.

    Attributes
    ----------
    exclude_intracyl : bool
        Exclude intracylinder baselines from the calculation.  Default is False.
    single_beam: bool
        Only calculate the map for the central beam. Default is False.
    weight_ew : string
        How to weight the EW baselines? One of:
            'natural' - weight by the redundancy of the EW baselines.
            'uniform' - give each EW baseline uniform weight.
    flag_ew : list
        List of boolean values with length equal to the number of EW baselines.
        If provided, this specifies what baselines are included in the calculation
        with True/False denoting include/exclude.
    """

    exclude_intracyl = config.Property(proptype=bool, default=False)
    single_beam = config.Property(proptype=bool, default=False)
    weight_ew = config.enum(["natural", "uniform"], default="natural")
    flag_ew = config.Property(proptype=np.array)

    def process(self, hstream):
        """Computes the ringmap.

        Parameters
        ----------
        hstream : HybridVisStream
            The input stream.

        Returns
        -------
        rm : RingMap
        """
        # Redistribute over frequency
        hstream.redistribute("freq")

        # Create empty ring map
        n_ew = len(hstream.index_map["ew"])
        nbeam = 1 if self.single_beam else 2 * n_ew - 1

        # Determine the weighting coefficient in the EW direction
        if self.weight_ew == "uniform":
            weight_ew = np.ones(n_ew)
        else:  # self.weight_ew == "natural"
            weight_ew = n_ew - np.arange(n_ew)

        # Exclude the in cylinder baselines if requested (EW = 0)
        if self.exclude_intracyl:
            weight_ew[0] = 0.0

        # Apply a flag if provided
        if self.flag_ew is not None and self.flag_ew.size == n_ew:
            weight_ew *= self.flag_ew.astype(bool).astype(weight_ew.dtype)

        # Factor to include negative elements in sum single beam sum
        if self.single_beam:
            weight_ew[1:] *= 2

        # Normalise the weights
        weight_ew = weight_ew / weight_ew.sum()

<<<<<<< HEAD
        # Reshape ew weights so that they will broadcast against
        # the vis and weight datasets
        weight_ew2 = weight_ew[:, np.newaxis] ** 2
        weight_ew = weight_ew[:, np.newaxis, np.newaxis]

        # TODO: derive these from the actual polarisations found in the input
        pol = np.array(["XX", "reXY", "imXY", "YY"], dtype="U4")
=======
        # Derive the new polarisation index map and rotation matrix
        pol, P = self._get_pol(hstream.index_map["pol"])
>>>>>>> 222878a8

        # Determine if we need to process the dirty beam
        save_dirty_beam = "dirty_beam" in hstream.datasets

        # Create ring map, copying over axes/attrs and add the optional datasets
        rm = containers.RingMap(
            beam=nbeam, pol=pol, axes_from=hstream, attrs_from=hstream
        )
        rm.add_dataset("rms")
        rm.add_dataset("dirty_beam")

        # Make sure ring map is distributed over frequency
        rm.redistribute("freq")

        # Dereference datasets
        hvv = hstream.vis[:].local_array
        hvw = hstream.weight[:].local_array
        if save_dirty_beam:
            hvb = hstream.dirty_beam[:].local_array

        rmm = rm.map[:].local_array
        rmb = rm.dirty_beam[:].local_array
        rmw = rm.weight[:].local_array
        rmr = rm.rms[:].local_array

<<<<<<< HEAD
        # This matrix takes the linear combinations of polarisations required to rotate
        # from XY, YX basis into reXY and imXY
        P = np.array(
            [[1, 0, 0, 0], [0, 0.5, 0.5, 0], [0, -0.5j, 0.5j, 0], [0, 0, 0, 1]]
        )
        P2 = np.abs(P) ** 2

=======
>>>>>>> 222878a8
        # Loop over local frequencies and fill ring map
        for lfi, fi in hstream.vis[:].enumerate(axis=1):
            # Rotate the polarisations
            v = np.tensordot(P, hvv[:, lfi], axes=(1, 0))

            # Apply the EW weighting
            v *= weight_ew

            # Perform  inverse fast fourier transform in x-direction
            if self.single_beam:
                # Only need the 0th term of the irfft, equivalent to summing in
                # then EW direction
                beamformed_data = np.sum(v.real, axis=1)[:, np.newaxis]
            else:
                beamformed_data = np.fft.irfft(v, nbeam, axis=1) * nbeam

            # Save to container (shifting to the final axis ordering)
            rmm[:, :, lfi] = beamformed_data.transpose(1, 0, 3, 2)

            # Propagate variance in the visibilities to the ringmap.
            # Factor of 1/2 because we are taking the real component.
            var = np.tensordot(P2, tools.invert_no_zero(hvw[:, lfi]), axes=(1, 0))
            rm_var = 0.5 * np.sum(weight_ew2 * var, axis=1)

            rmw[:, lfi] = tools.invert_no_zero(rm_var[..., np.newaxis])
            rmr[:, lfi] = rm_var**0.5

            # Repeat all the same operations for the dirty beam if available.
            if save_dirty_beam:
                b = np.tensordot(P, hvb[:, lfi], axes=(1, 0))
                b *= weight_ew[np.newaxis, :, np.newaxis, np.newaxis]

                if self.single_beam:
                    dirty_beam = np.sum(b.real, axis=1)[:, np.newaxis]
                else:
                    dirty_beam = np.fft.irfft(b, nbeam, axis=1) * nbeam

                rmb[:, :, lfi] = dirty_beam.transpose(1, 0, 3, 2)

        return rm

    @staticmethod
    def _get_pol(pols):
        """Derive the output polarizations based on the input index map."""
        # Require both cross-pol terms to exist if at least one exists
        if ("XY" in pols) or ("YX" in pols):
            if ("XY" in pols) ^ ("YX" in pols):
                raise ValueError(
                    "If cross-pols exist, both XY and YX must be present. "
                    f"Got {pols}."
                )
            dpol = ["reXY", "imXY"]
        else:
            dpol = []

        if "XX" in pols:
            # XX is first
            dpol = ["XX", *dpol]

        if "YY" in pols:
            # YY is last
            dpol.append("YY")

        # This matrix takes the linear combinations of polarisations
        # required to rotate from XY, YX basis into reXY and imXY
        P = np.eye(len(dpol), dtype=np.complex64)

        # add the cross-pol terms if they exist
        if "reXY" in dpol:
            i = dpol.index("reXY")
            P[i, i : i + 2] = [0.5, 0.5]
            P[i + 1, i : i + 2] = [-0.5j, 0.5j]

        return np.array(dpol, dtype="U4"), P


class RingMapMaker(task.group_tasks(MakeVisGrid, BeamformNS, BeamformEW)):
    """Make a ringmap from the data."""


class DeconvolveHybridMBase(task.SingleTask):
    """Base class for deconvolving ringmapmakers (non-functional).

    Attributes
    ----------
    exclude_intracyl : bool
        Exclude intracylinder baselines from the calculation.
    save_dirty_beam : bool
        Create a `dirty_beam` dataset in the output container that contains
        the synthesized beam in the EW direction at each declination.
    window_type : {"none"|"uniform"|"hann"|"hanning"|"hamming"|"blackman"|
                   "nuttall"|"blackman_nuttall"|"blackman_harris"}
        Apply this type of window to the deconvolved m-mode transform to shape
        the synthesized beam in the EW direction.  Note that if this parameter
        is not provided or is set to "none", then a window will not be applied.
    window_size : float
        Determines the width of the window.  If window_size = 1.0,
        then the window will span all m's where we expect to have
        sensitivity based on the EW baseline distances.  Values smaller
        or larger than 1.0 will shrink or extend the window by the
        corresponding fractional amount.  Only relevant if the window_type
        parameter is provided.
    window_scaled : bool
        Use the same window for all frequencies in an attempt to produce
        a frequency independent synthesized beam in the EW direction.
        Only relevant if the window_type parameter is provided.
    """

    exclude_intracyl = config.Property(proptype=bool, default=False)
    save_dirty_beam = config.Property(proptype=bool, default=False)

    window_type = config.enum(
        [
            "none",
            "uniform",
            "hann",
            "hanning",
            "hamming",
            "blackman",
            "nuttall",
            "blackman_nuttall",
            "blackman_harris",
        ],
        default="none",
    )
    window_size = config.Property(proptype=float, default=1.0)
    window_scaled = config.Property(proptype=bool, default=False)

    def setup(self, manager: io.TelescopeConvertible = None):
        """Set the telescope instance if a manager object is given.

        The telescope instance is only needed if window_type is not "none".

        Parameters
        ----------
        manager : manager.ProductManager, optional
            The telescope/manager used to extract the latitude and
            convert sin(za) to declination.
        """
        if manager is not None:
            self.telescope = io.get_telescope(manager)
        elif self.window_type != "none":
            raise RuntimeError("Must provide manager object if applying window.")
        else:
            self.telescope = None

    def process(
        self,
        hybrid_vis_m: containers.HybridVisMModes,
        hybrid_beam_m: containers.HybridVisMModes,
    ) -> containers.RingMap:
        """Generate a deconvolved ringmap using an input beam model.

        Parameters
        ----------
        hybrid_vis_m : containers.HybridVisMModes
            M-mode transform of hybrid beamformed visibilities.

        hybrid_beam_m : containers.HybridVisMModes
            M-mode transform of the beam after converting into
            hybrid beamformed visibilities.

        Returns
        -------
        ringmap
            The deconvolved ring map.
        """
        # Validate that the visibilites and beams match
        if not np.array_equal(hybrid_vis_m.freq, hybrid_beam_m.freq):
            raise ValueError("Frequencies do not match for beam and visibilities.")

        if not np.array_equal(
            hybrid_vis_m.index_map["el"], hybrid_beam_m.index_map["el"]
        ):
            raise ValueError("Elevations do not match for beam and visibilities.")

        if not np.array_equal(
            hybrid_vis_m.index_map["ew"], hybrid_beam_m.index_map["ew"]
        ):
            raise ValueError("EW baselines do not match for beam and visibilities.")

        if not np.array_equal(
            hybrid_vis_m.index_map["pol"], hybrid_beam_m.index_map["pol"]
        ):
            raise ValueError("Polarisations do not match for beam and visibilities.")

        if hybrid_vis_m.mmax > hybrid_beam_m.mmax:
            raise ValueError("Beam model must have higher m-max than the visibilities")

        # Distribute over frequency
        hybrid_vis_m.redistribute("freq")
        hybrid_beam_m.redistribute("freq")

        # Determine local frequencies
        nfreq = hybrid_vis_m.vis.local_shape[3]
        fstart = hybrid_vis_m.vis.local_offset[3]
        fstop = fstart + nfreq

        local_freq = hybrid_vis_m.freq[fstart:fstop]

        # Number of RA samples in the final output
        m = hybrid_vis_m.index_map["m"]
        mmax = hybrid_vis_m.mmax

        nra = 2 * mmax + int(hybrid_vis_m.oddra)

        # Create ring map, copying over axes/attrs
        rm = containers.RingMap(
            beam=1,
            ra=nra,
            axes_from=hybrid_vis_m,
            attrs_from=hybrid_vis_m,
            distributed=hybrid_vis_m.distributed,
            comm=hybrid_vis_m.comm,
        )
        if self.save_dirty_beam:
            rm.add_dataset("dirty_beam")

        rm.weight[:] = 0.0
        rm.redistribute("freq")

        # Add attributes describing the EW weighting scheme
        rm.attrs["exclude_intracyl"] = self.exclude_intracyl
        if hasattr(self, "weight_ew"):
            rm.attrs["weight_ew"] = self.weight_ew

        # Determine the window that will be applied to the m-mode transform
        if self.window_type != "none":
            window = self._get_window(hybrid_vis_m)

            # Expand window so it can broadcast against an array with a pol axis
            window = window[:, :, np.newaxis, :]
        else:
            window = np.ones(nfreq, dtype=np.float32)

        # Dereference datasets
        hv = hybrid_vis_m.vis[:].view(np.ndarray)
        hw = hybrid_vis_m.weight[:].view(np.ndarray)

        # Dereference the beams, and trim to the set of m's present in the input data
        bv = hybrid_beam_m.vis[:].view(np.ndarray)[: (mmax + 1)]

        rmm = rm.map[:]
        rmw = rm.weight[:]
        if self.save_dirty_beam:
            rmb = rm.dirty_beam[:]

        # Loop over frequencies
        for lfi, freq in enumerate(local_freq):
            find = (slice(None),) * 3 + (lfi,)

            hvf = hv[find]
            bvf = bv[find]

            winf = window[lfi]

            # Make copy here because we will modify weights if exclude_intracyl is set
            inv_var = hw[find][..., np.newaxis].copy()

            # Get the EW weights using method defined by subclass
            weight = self._get_weight(inv_var) * (inv_var > 0.0)

            # Get the regularisation term, exact prescription is defined by subclass
            epsilon = self._get_regularisation(freq, m)

            # Calculate the normalization
            sum_weight = (weight * np.abs(bvf) ** 2).sum(axis=(1, -2))

            C_inv = epsilon + sum_weight

            # Solve for the sky m-modes
            map_m = (
                winf
                * (bvf.conj() * weight * hvf).sum(axis=(1, -2))
                * tools.invert_no_zero(C_inv)
            )

            # Calculate the dirty beam m-modes
            dirty_beam_m = winf * sum_weight * tools.invert_no_zero(C_inv)

            # Calculate the point source normalization (dirty beam at transit)
            norm = tools.invert_no_zero(dirty_beam_m.mean(axis=0))[:, np.newaxis, :]

            # Fill in the ringmap
            rmm[0, :, lfi] = (
                np.fft.irfft(map_m.transpose(1, 2, 0), axis=-1, n=nra).transpose(
                    0, 2, 1
                )
                * norm
            )

            # Fill in the dirty beam
            if self.save_dirty_beam:
                rmb[0, :, lfi] = (
                    np.fft.irfft(
                        dirty_beam_m.transpose(1, 2, 0), axis=-1, n=nra
                    ).transpose(0, 2, 1)
                    * norm
                )

            # Calculate the expected map noise by propagating the uncertainty on the m's
            # We use an unusual order of operations here to prevent floating point
            # overflow, which can occur as the north-south beam drops to zero at large
            # zenith angles.  This results in an otherwise unnecessary sqrt and several
            # multiplications.
            var = tools.invert_no_zero(inv_var)
            sigma = np.sqrt(np.sum((weight * np.abs(bvf)) ** 2 * var, axis=(1, -2)))

            sum_var_map_m = (
                0.5
                * np.sum(
                    (
                        sigma
                        * winf
                        * norm[np.newaxis, :, 0]
                        * tools.invert_no_zero((mmax + 1) * C_inv)
                    )
                    ** 2,
                    axis=0,
                )[:, np.newaxis, :]
            )

            rmw[:, lfi] = tools.invert_no_zero(sum_var_map_m)

        return rm

    def _get_window(self, hybrid_vis_m):
        """Return the window to be applied to the m-mode transform.

        Parameters
        ----------
        hybrid_vis_m : containers.HybridVisMModes
            The m-mode transform of the hybrid visiblities.
            Must be distributed over the frequency axis.

        Returns
        -------
        window : np.ndarray[nfreq, nm, nel]
            The window to be applied to the deconvolved m-mode transform.
            This will influence the shape of the synthesized beam in
            the EW direction.
        """
        msg = "independent" if self.window_scaled else "dependent"
        self.log.info(
            f"Applying a frequency {msg} {self.window_type} window "
            f"with a relative width of {self.window_size}."
        )

        # Extract the axes that we will need from the input container
        freq = hybrid_vis_m.freq
        m = hybrid_vis_m.index_map["m"]
        ew = hybrid_vis_m.index_map["ew"]
        el = hybrid_vis_m.index_map["el"]

        # If the window is frequency dependent, then we will only
        # need the frequencies local to this node.
        nlocal = hybrid_vis_m.vis.local_shape[3]

        if not self.window_scaled:
            fstart = hybrid_vis_m.vis.local_offset[3]
            freq = freq[fstart : fstart + nlocal]

        # Determine the minimum and maximum m for each frequency and declination
        dec = np.arcsin(el[np.newaxis, :]) + np.radians(self.telescope.latitude)
        lmbda = scipy.constants.c / (freq[:, np.newaxis] * 1e6)

        isort = np.argsort(np.abs(ew))
        ews = np.abs(ew)[isort]

        max_ew = ews[-1] + 0.5 * (ews[-1] - ews[-2])

        if self.exclude_intracyl:
            # If we are excluding intra-cylinder baselines, then the window should
            # smoothly transition to zero as m decreases towards the minimum m
            # measured by the shortest inter-cylinder baseline.
            min_ew = 0.5 * ews[ews > 0.0][0]
        else:
            min_ew = -max_ew

        center = 0.5 * (min_ew + max_ew)
        width = self.window_size * (max_ew - min_ew)

        ew_to_m = 2.0 * np.pi * np.abs(np.cos(dec)) / lmbda
        min_m = ew_to_m * (center - 0.5 * width)
        max_m = ew_to_m * (center + 0.5 * width)

        # If frequency indepenent, then we need to determine a single
        # minimum and maximum m that is valid for all frequencies.
        if self.window_scaled:
            min_m = np.max(min_m, axis=0, keepdims=True)
            max_m = np.min(max_m, axis=0, keepdims=True)

        # Loop over frequencies and elevations and calculate the window
        nfreq, nel = min_m.shape
        window = np.zeros((nfreq, m.size, nel), dtype=np.float32)

        for ff in range(nfreq):
            for ee in range(nel):
                mmin = min_m[ff, ee]
                mmax = max_m[ff, ee]

                in_range = np.flatnonzero((m >= mmin) & (m <= mmax))

                if in_range.size > 0:
                    x = (m[in_range] - mmin) / (mmax - mmin)

                    window[ff, in_range, ee] = tools.window_generalised(
                        x, window=self.window_type
                    )

        # If frequency independent, then repeat the same window
        # for every local frequency.
        if self.window_scaled:
            window = np.repeat(window, nlocal, axis=0)

        return window

    def _get_weight(self, inv_var):
        """Return the weight to be used when averaging over EW baselines.

        Any subclass must define this method in order to be a functional
        deconvolving ringmap maker.

        Parameters
        ----------
        inv_var : np.ndarray[nm, nmsign, npol, new, nel]
            The inverse variance of the noise in the m-mode transform
            of the hybrid visibilities.

        Returns
        -------
        weight :  np.ndarray[nm, nmsign, npol, new, nel] (or can broadcast against)
            The weight given to each EW baseline.
        """
        raise NotImplementedError(f"{self.__class__} must define a _get_weight method.")

    def _get_regularisation(self, freq, m):
        """Return the parameter used to regularize the deconvolution operation.

        Any subclass must define this method in order to be a functional
        deconvolving ringmap maker.

        Parameters
        ----------
        freq : float
            The frequency in MHz.
        m : np.ndarray[nm,]
            The m-modes.

        Returns
        -------
        epsilon : np.ndarray[nm, npol, nel] (or can broadcast against)
            The regularisation parameter that appears in the denominator of
            the deconvolution equation.
        """
        raise NotImplementedError(
            f"{self.__class__} must define a _get_regularisation method."
        )


class DeconvolveAnalyticalBeam(DeconvolveHybridMBase):
    """Base class for deconvolving the driftscan model of the beam (non-functional)."""

    telescope = None

    def setup(self, telescope: io.TelescopeConvertible):
        """Set the telescope object.

        Parameters
        ----------
        telescope
            The telescope object to use.
        """
        self.telescope = io.get_telescope(telescope)

    def process(
        self,
        hybrid_vis_m: containers.HybridVisMModes,
    ) -> containers.RingMap:
        """Generate a deconvolved ringmap using an analytic beam model.

        Parameters
        ----------
        hybrid_vis_m : containers.HybridVisMModes
            M-mode transform of hybrid beamformed visibilities.

        Returns
        -------
        ringmap
            The deconvolved ring map.
        """
        # Prepare the external beam m-modes and save to class attribute
        hybrid_beam_m = self._get_beam_mmodes(hybrid_vis_m)

        return super().process(hybrid_vis_m, hybrid_beam_m)

    def _get_beam_mmodes(
        self, hybrid_vis_m: containers.HybridVisMModes
    ) -> containers.HybridVisMModes:
        # NOTE: Coefficients taken from Mateus's fits, but adjust to fix the definition
        # of sigma, and be the widths for the "voltage" beam
        def sig_chime_X(freq, dec):
            """EW voltage beam widths (in sigma) for CHIME X pol."""
            return 14.87857614 / freq / np.cos(dec)

        def sig_chime_Y(freq, dec):
            """EW voltage beam widths (in sigma) for CHIME Y pol."""
            return 9.95746878 / freq / np.cos(dec)

        beam_width = {"X": sig_chime_X, "Y": sig_chime_Y}

        def A(phi, sigma):
            """A Gaussian like function on the circle."""
            return np.exp(-((2 * np.tan(phi / 2)) ** 2) / (2 * sigma**2))

        def B(phi, u, sigma):
            """Azimuthal beam transfer function."""
            return np.exp(2.0j * np.pi * u * np.sin(phi)) * A(phi, sigma)

        # Determine the RA axis from the maximum m-mode in the hybrid visibilities
        mmax = hybrid_vis_m.mmax
        nra = 2 * mmax + int(hybrid_vis_m.oddra)

        dec = np.arcsin(hybrid_vis_m.index_map["el"]) + np.radians(
            self.telescope.latitude
        )
        pol = hybrid_vis_m.index_map["pol"]

        # Determine RA axis for beam
        ra = np.linspace(0.0, 360.0, nra, endpoint=False)
        phi_arr = np.radians(ra)[np.newaxis, np.newaxis, np.newaxis, :]

        hybrid_beam_m = containers.empty_like(hybrid_vis_m)

        # Loop over all local frequencies and calculate the beam m-modes
        for lfi, fi in hybrid_vis_m.vis[:].enumerate(axis=3):
            freq = hybrid_vis_m.freq[fi]

            # Calculate the baseline distance in wavelengths
            wv = scipy.constants.c * 1e-6 / freq
            u = hybrid_vis_m.index_map["ew"] / wv

            # Calculate the projected baseline distance
            u_dec = u[:, np.newaxis] * np.cos(dec)[np.newaxis, :]
            u_arr = u_dec[np.newaxis, :, :, np.newaxis]

            # Construct an array containing the width of the beam for
            # each polarisation and declination
            sig = np.zeros((pol.size, dec.size), dtype=dec.dtype)
            for pi, (pa, pb) in enumerate(pol):
                # Get the effective beamwidth for the polarisation combination
                sig_a = beam_width[pa](freq, dec)
                sig_b = beam_width[pb](freq, dec)
                sig[pi] = sig_a * sig_b / (sig_a**2 + sig_b**2) ** 0.5

            sig_arr = sig[:, np.newaxis, :, np.newaxis]

            # Calculate the effective beam transfer function
            B_arr = B(phi_arr, u_arr, sig_arr)

            hybrid_beam_m.vis[:, :, :, fi] = transform._make_marray(
                B_arr.conj(), mmax=mmax
            )

        return hybrid_beam_m


class TikhonovRingMapMaker(DeconvolveHybridMBase):
    """Class for making maps using a Tikhonov regularisation scheme.

    Attributes
    ----------
    weight_ew : string
        How to weight the EW baselines? One of:
            'natural' - weight by the redundancy of the EW baselines.
            'uniform' - give each EW baseline uniform weight.
            'inverse_variance' - weight by the expected inverse noise variance
                                 saved to the `weight` dataset.

    inv_SN:
        Regularisation parameter.
    """

    weight_ew = config.enum(
        ["natural", "uniform", "inverse_variance"], default="natural"
    )
    inv_SN = config.Property(proptype=float, default=1e-6)

    def _get_weight(self, inv_var):
        if self.weight_ew == "inverse_variance":
            weight_ew = inv_var

        else:
            n_ew = inv_var.shape[-2]

            if self.weight_ew == "uniform":
                weight_ew = np.ones(n_ew)
            else:  # self.weight_ew == "natural"
                weight_ew = n_ew - np.arange(n_ew)

            expand = [None] * inv_var.ndim
            expand[-2] = slice(None)
            weight_ew = weight_ew[tuple(expand)]

        if self.exclude_intracyl:
            weight_ew[..., 0, :] = 0.0

        return weight_ew * tools.invert_no_zero(
            np.sum(weight_ew, axis=-2, keepdims=True)
        )

    def _get_regularisation(self, *args):
        return self.inv_SN


class WienerRingMapMaker(DeconvolveHybridMBase):
    r"""Class for map making using a Wiener regularisation scheme.

    Compared to TikhonovRingMapMaker, this task has a frequency and m-mode
    dependent regularisation parameter given by the ratio of the noise spectrum
    to the expected signal spectrum. The noise spectrum is obtained from the
    `weight` dataset and the signal spectrum is obtained from a power-law model
    for the extragalactic point source and diffuse galactic synchrotron emission
    whose parameters can be changed by the user.

    .. math::
        |V_{gal}| = a_{gal} \left(\frac{\nu}{\nu_{0}\right)^{\alpha_{gal}} m^{\beta_{gal}}
        |V_{psrc}| = a_{psrc} \left(\frac{\nu}{\nu_{0}\right)^{\alpha_{psrc}}
        S = |V_{gal}|^2 + |V_{psrc}|^2

    Attributes
    ----------
    gal_amp : float
        Prior for the amplitude of the m-mode transform of the
        diffuse galactic synchrotron emission.
    gal_alpha : float
        Prior for the power-law exponent describing the frequency dependence
        of the m-mode transform of the diffuse galactic synchrotron emission.
    gal_beta : float
        Prior for the power-law exponent describing the m dependence of
        of the m-mode transform of the diffuse galactic synchrotron emission.
    psrc_amp : float
        Prior for the amplitude of the m-mode transform of the
        extra-galactic point source emission.
    psrc_alpha : float
        Prior for the power-law exponent describing the frequency dependence
        of the m-mode transform of the extra-galactic point source emission.
    """

    gal_amp = config.Property(proptype=float, default=1.41)
    gal_alpha = config.Property(proptype=float, default=-1.75)
    gal_beta = config.Property(proptype=float, default=-0.75)

    psrc_amp = config.Property(proptype=float, default=0.045)
    psrc_alpha = config.Property(proptype=float, default=-1.0)

    pivot_freq = 600.0
    weight_ew = "inverse_variance"

    def _get_regularisation(self, freq, m, *args):
        gal = (
            self.gal_amp
            * (freq / self.pivot_freq) ** self.gal_alpha
            * np.where(m > 0.0, m, 1.0) ** self.gal_beta
        )
        psrc = self.psrc_amp * (freq / self.pivot_freq) ** self.psrc_alpha

        spectrum = gal**2 + psrc**2

        # Expand the array so that it can be broadcast against an
        # array of shape (nm, npol, nel)
        return tools.invert_no_zero(spectrum[:, np.newaxis, np.newaxis])

    def _get_weight(self, inv_var):
        weight_ew = inv_var
        if self.exclude_intracyl:
            weight_ew[..., 0, :] = 0.0

        return weight_ew


class TikhonovRingMapMakerAnalytical(DeconvolveAnalyticalBeam, TikhonovRingMapMaker):
    """Make a ringmap using Tikhonov deconvolution of an analytical beam model."""


class WienerRingMapMakerAnalytical(DeconvolveAnalyticalBeam, WienerRingMapMaker):
    """Make a ringmap using Wiener deconvolution of an analytical beam model."""


# Aliases to support old names
TikhonovRingMapMakerExternal = TikhonovRingMapMaker
WienerRingMapMakerExternal = WienerRingMapMaker


class RADependentWeights(task.SingleTask):
    """Re-establish an RA dependence to the `weight` dataset of a deconvolved ringmap.

    This RA dependence was lost in the round-trip m-mode transform.
    """

    def process(
        self, hybrid_vis: containers.HybridVisStream, ringmap: containers.RingMap
    ) -> containers.RingMap:
        """Scale the ringmap weights by the RA dependence of the hybrid visibility weights.

        Parameters
        ----------
        hybrid_vis : containers.HybridVisStream
            Hybrid beamformed visibilities before deconvolution.
            Used to measure the RA dependence of the `weight` dataset.
        ringmap : containers.RingMap
            RingMap after deconvolution.

        Returns
        -------
        ringmap : containers.RingMap
            The input ringmap container with the `weight` dataset scaled
            by an RA dependent factor determined from hybrid_vis.
        """
        # Determine how the EW baselines were averaged in the ringmap maker
        exclude_intracyl = ringmap.attrs.get("exclude_intracyl", None)
        weight_scheme = ringmap.attrs.get("weight_ew", None)

        if (exclude_intracyl is None) or (weight_scheme is None):
            msg = (
                "The ring map maker must save `weight_ew` and `exclude_intracyl` "
                "config parameters to the container attributes in order to "
                "reconstruct the RA dependence of the noise."
            )
            raise RuntimeError(msg)

        # Extract the variance of the hybrid visibilities from the weight dataset
        var = tools.invert_no_zero(hybrid_vis.weight[:].view(np.ndarray))

        # Calculate the time averaged variance
        var_time_avg = np.mean(var, axis=-1, keepdims=True)

        # Determine the weights that where used to average over the EW baselines
        if weight_scheme == "inverse_variance":
            weight_ew = tools.invert_no_zero(var_time_avg)

        else:
            n_ew = var.shape[-2]

            if weight_scheme == "uniform":
                weight_ew = np.ones(n_ew)
            else:  # weight_scheme == "natural"
                weight_ew = n_ew - np.arange(n_ew)

            expand = [None] * var.ndim
            expand[-2] = slice(None)
            weight_ew = weight_ew[tuple(expand)]

        if exclude_intracyl:
            weight_ew[..., 0, :] = 0.0

        # Use the baseline averaged variance divided by the baseline averaged,
        # time averaged variance as an approximatation for the RA dependence of
        # the noise variance in the deconvolved ringmap.  Note that this is
        # inverted in the equation below since we want to scale the weights.
        ra_dependence = np.sum(
            weight_ew**2 * var_time_avg, axis=-2
        ) * tools.invert_no_zero(np.sum(weight_ew**2 * var, axis=-2))

        # Scale the ringmap weights by the RA dependence
        ringmap.weight[:] *= ra_dependence[..., np.newaxis]

        return ringmap


def find_basis(baselines):
    """Find the basis unit vectors of the grid of baselines.

    Parameters
    ----------
    baselines : np.ndarray[nbase, 2]
        X and Y displacements of the baselines.

    Returns
    -------
    xhat, yhat : np.ndarray[2]
        Unit vectors pointing in the mostly X and mostly Y directions of the grid.
    """
    # Find the shortest baseline, this should give one of the axes
    bl = np.sum(baselines**2, axis=1)
    bl[bl == 0] = 1e30
    ind = np.argmin(bl)

    # Determine the basis vectors and label them xhat and yhat
    e1 = baselines[ind]
    e2 = np.array([e1[1], -e1[0]])

    xh, yh = (e1, e2) if abs(e1[0]) > abs(e2[0]) else (e2, e1)

    xh = xh / np.dot(xh, xh) ** 0.5 * np.sign(xh[0])
    yh = yh / np.dot(yh, yh) ** 0.5 * np.sign(yh[1])

    return xh, yh


def find_grid_indices(baselines):
    """Find the indices of each baseline in the grid, and the spacing.

    Parameters
    ----------
    baselines : np.ndarray[nbase, 2]
        X and Y displacements of the baselines.

    Returns
    -------
    xind, yind : np.ndarray[nbase]
        Indices of the baselines in the grid.
    dx, dy : float
        Spacing of the grid in each direction.
    """

    def _get_inds(s):
        s_abs = np.abs(s)
        d = s_abs[s_abs > 1e-4].min()
        return np.rint(s / d).astype(np.int64), d

    xh, yh = find_basis(baselines)

    xind, dx = _get_inds(np.dot(baselines, xh))
    yind, dy = _get_inds(np.dot(baselines, yh))

    return xind, yind, dx, dy<|MERGE_RESOLUTION|>--- conflicted
+++ resolved
@@ -385,18 +385,14 @@
         # Normalise the weights
         weight_ew = weight_ew / weight_ew.sum()
 
-<<<<<<< HEAD
         # Reshape ew weights so that they will broadcast against
         # the vis and weight datasets
         weight_ew2 = weight_ew[:, np.newaxis] ** 2
         weight_ew = weight_ew[:, np.newaxis, np.newaxis]
 
-        # TODO: derive these from the actual polarisations found in the input
-        pol = np.array(["XX", "reXY", "imXY", "YY"], dtype="U4")
-=======
         # Derive the new polarisation index map and rotation matrix
         pol, P = self._get_pol(hstream.index_map["pol"])
->>>>>>> 222878a8
+        P2 = np.abs(P) ** 2
 
         # Determine if we need to process the dirty beam
         save_dirty_beam = "dirty_beam" in hstream.datasets
@@ -422,16 +418,6 @@
         rmw = rm.weight[:].local_array
         rmr = rm.rms[:].local_array
 
-<<<<<<< HEAD
-        # This matrix takes the linear combinations of polarisations required to rotate
-        # from XY, YX basis into reXY and imXY
-        P = np.array(
-            [[1, 0, 0, 0], [0, 0.5, 0.5, 0], [0, -0.5j, 0.5j, 0], [0, 0, 0, 1]]
-        )
-        P2 = np.abs(P) ** 2
-
-=======
->>>>>>> 222878a8
         # Loop over local frequencies and fill ring map
         for lfi, fi in hstream.vis[:].enumerate(axis=1):
             # Rotate the polarisations
