"""Miscellaneous transformations to do on data.

This includes grouping frequencies and products to performing the m-mode transform.
"""

from typing import Optional, Union, overload

import numpy as np
import scipy.linalg as la
from caput import config, mpiarray, pipeline
from caput.tools import invert_no_zero
from numpy.lib.recfunctions import structured_to_unstructured

from ..core import containers, io, task
from ..util import regrid, tools


class FrequencyRebin(task.SingleTask):
    """Rebin neighbouring frequency channels.

    Parameters
    ----------
    channel_bin : int
        Number of channels to in together.
    """

    channel_bin = config.Property(proptype=int, default=1)

    def process(self, ss):
        """Take the input dataset and rebin the frequencies.

        Parameters
        ----------
        ss : containers.SiderealStream or containers.TimeStream
            Input data to rebin. Can also be an `andata.CorrData` instance,
            however the output will be a `containers.TimeStream` instance.

        Returns
        -------
        sb : containers.SiderealStream or containers.TimeStream
            Rebinned data. Type should match the input.
        """
        if "freq" not in ss.index_map:
            raise RuntimeError("Data does not have a frequency axis.")

        if len(ss.freq) % self.channel_bin != 0:
            raise RuntimeError("Binning must exactly divide the number of channels.")

        # Get all frequencies onto same node
        ss.redistribute(["time", "ra"])

        # Calculate the new frequency centres and widths
        fc = ss.index_map["freq"]["centre"].reshape(-1, self.channel_bin).mean(axis=-1)
        fw = ss.index_map["freq"]["width"].reshape(-1, self.channel_bin).sum(axis=-1)

        freq_map = np.empty(fc.shape[0], dtype=ss.index_map["freq"].dtype)
        freq_map["centre"] = fc
        freq_map["width"] = fw

        # Create new container for rebinned stream
        sb = containers.empty_like(ss, freq=freq_map)

        # Get all frequencies onto same node
        sb.redistribute(["time", "ra"])

        # Rebin the arrays, do this with a loop to save memory
        for fi in range(len(ss.freq)):
            # Calculate rebinned index
            ri = fi // self.channel_bin

            sb.vis[ri] += ss.vis[fi] * ss.weight[fi]

            if "gain" in ss.datasets:
                sb.gain[ri] += (
                    ss.gain[fi] / self.channel_bin
                )  # Don't do weighted average for the moment

            sb.weight[ri] += ss.weight[fi]

            # If we are on the final sub-channel then divide the arrays through
            if (fi + 1) % self.channel_bin == 0:
                sb.vis[ri] *= tools.invert_no_zero(sb.weight[ri])

        sb.redistribute("freq")

        return sb


class CollateProducts(task.SingleTask):
    """Extract and order the correlation products for map-making.

    The task will take a sidereal task and format the products that are needed
    or the map-making. It uses a BeamTransfer instance to figure out what these
    products are, and how they should be ordered. It similarly selects only the
    required frequencies.

    It is important to note that while the input
    :class:`~containers.SiderealStream` can contain more feeds and frequencies
    than are contained in the BeamTransfers, the converse is not true. That is,
    all the frequencies and feeds that are in the BeamTransfers must be found in
    the timestream object.

    Parameters
    ----------
    weight : string ('natural', 'uniform', or 'inverse_variance')
        How to weight the redundant baselines when stacking:
            'natural' - each baseline weighted by its redundancy (default)
            'uniform' - each baseline given equal weight
            'inverse_variance' - each baseline weighted by the weight attribute
    """

    weight = config.Property(proptype=str, default="natural")

    def setup(self, tel):
        """Set the Telescope instance to use.

        Parameters
        ----------
        tel : TransitTelescope
            Telescope object to use
        """
        if self.weight not in ["natural", "uniform", "inverse_variance"]:
            KeyError(f"Do not recognize weight = {self.weight!s}")

        self.telescope = io.get_telescope(tel)

        # Precalculate the stack properties
        self.bt_stack = np.array(
            [
                (
                    (tools.cmap(upp[0], upp[1], self.telescope.nfeed), 0)
                    if upp[0] <= upp[1]
                    else (tools.cmap(upp[1], upp[0], self.telescope.nfeed), 1)
                )
                for upp in self.telescope.uniquepairs
            ],
            dtype=[("prod", "<u4"), ("conjugate", "u1")],
        )

        # Construct the equivalent prod and stack index_map for the telescope instance
        triu = np.triu_indices(self.telescope.nfeed)
        dt_prod = np.dtype([("input_a", "<u2"), ("input_b", "<u2")])
        self.bt_prod = np.array(triu).astype("<u2").T.copy().view(dt_prod).reshape(-1)

        # Construct the equivalent reverse_map stack for the telescope instance.
        # Note that we identify invalid products here using an index that is the
        # size of the stack axis.
        feedmask = self.telescope.feedmask[triu]

        self.bt_rev = np.empty(
            feedmask.size, dtype=[("stack", "<u4"), ("conjugate", "u1")]
        )
        self.bt_rev["stack"] = np.where(
            feedmask, self.telescope.feedmap[triu], self.telescope.npairs
        )
        self.bt_rev["conjugate"] = np.where(feedmask, self.telescope.feedconj[triu], 0)

    @overload
    def process(self, ss: containers.SiderealStream) -> containers.SiderealStream: ...

    @overload
    def process(self, ss: containers.TimeStream) -> containers.TimeStream: ...

    def process(self, ss):
        """Select and reorder the products.

        Parameters
        ----------
        ss
            Data with products

        Returns
        -------
        sp
            Dataset containing only the required products.
        """
        # For each input in the file, find the corresponding index in the telescope instance
        input_ind = tools.find_inputs(
            self.telescope.input_index, ss.input, require_match=False
        )

        # Figure out the reverse mapping (i.e., for each input in the telescope instance,
        # find the corresponding index in file)
        rev_input_ind = tools.find_inputs(
            ss.input, self.telescope.input_index, require_match=True
        )

        # Figure out mapping between the frequencies
        freq_ind = tools.find_keys(
            ss.freq[:], self.telescope.frequencies, require_match=True
        )

        bt_freq = ss.index_map["freq"][freq_ind]
        # Determine the input product map and conjugation.
        # If the input timestream is already stacked, then attempt to redefine
        # its representative products so that they contain only feeds that exist
        # and are not masked in the telescope instance.
        if ss.is_stacked:
            stack_new, stack_flag = tools.redefine_stack_index_map(
                self.telescope, ss.input, ss.prod, ss.stack, ss.reverse_map["stack"]
            )

            if not np.all(stack_flag):
                self.log.warning(
                    "There are %d stacked baselines that are masked "
                    "in the telescope instance." % np.sum(~stack_flag)
                )

            ss_prod = ss.prod[stack_new["prod"]]
            ss_conj = stack_new["conjugate"]

        else:
            ss_prod = ss.prod
            ss_conj = np.zeros(ss_prod.size, dtype=bool)

        # Create output container
        sp = ss.__class__(
            freq=bt_freq,
            input=self.telescope.input_index,
            prod=self.bt_prod,
            stack=self.bt_stack,
            reverse_map_stack=self.bt_rev,
            copy_from=ss,
            distributed=True,
            comm=ss.comm,
        )

        # Check if frequencies are already ordered
        no_redistribute = freq_ind == list(range(len(ss.freq[:])))

        # If frequencies are mapped across ranks, we have to redistribute so all
        # frequencies and products are on each rank
        raxis = "freq" if no_redistribute else ["ra", "time"]
        self.log.debug(f"Distributing across '{raxis}' axis")
        ss.redistribute(raxis)
        sp.redistribute(raxis)

        # Initialize datasets in output container
        sp.vis[:] = 0.0
        sp.weight[:] = 0.0
        sp.input_flags[:] = ss.input_flags[rev_input_ind, :]

        # Infer number of products that went into each stack
        if self.weight != "inverse_variance":
            ssi = ss.input_flags[:]
            ssp = ss.index_map["prod"][:]
            sss = ss.reverse_map["stack"]["stack"][:]
            nstack = ss.vis.shape[1]

            nprod_in_stack = tools.calculate_redundancy(ssi, ssp, sss, nstack)

            if self.weight == "uniform":
                nprod_in_stack = (nprod_in_stack > 0).astype(np.float32)

        # Create counter to increment during the stacking.
        # This will be used to normalize at the end.
        counter = np.zeros_like(sp.weight[:])

        # Dereference the global slices, there's a hidden MPI call in the [:] operation.
        spv = sp.vis[:]
        ssv = ss.vis[:]
        spw = sp.weight[:]
        ssw = ss.weight[:]

        # Get the local frequency and time slice/mapping
        freq_ind = slice(None) if no_redistribute else freq_ind
        time_ind = slice(None) if no_redistribute else ssv.local_bounds

        # Iterate over products (stacked) in the sidereal stream
        for ss_pi, ((ii, ij), conj) in enumerate(zip(ss_prod, ss_conj)):
            # Map the feed indices into ones for the Telescope class
            bi, bj = input_ind[ii], input_ind[ij]

            # If either feed is not in the telescope class, skip it.
            if bi is None or bj is None:
                continue

            sp_pi = self.telescope.feedmap[bi, bj]
            feedconj = self.telescope.feedconj[bi, bj]

            # Skip if product index is not valid
            if sp_pi < 0:
                continue

            # Generate weight
            if self.weight == "inverse_variance":
                wss = ssw.local_array[freq_ind, ss_pi]

            else:
                wss = (ssw.local_array[freq_ind, ss_pi] > 0.0).astype(np.float32)
                wss[:] *= nprod_in_stack[np.newaxis, ss_pi, time_ind]

            # Accumulate visibilities, conjugating if required
            if feedconj == conj:
                spv.local_array[:, sp_pi] += wss * ssv.local_array[freq_ind, ss_pi]
            else:
                spv.local_array[:, sp_pi] += (
                    wss * ssv.local_array[freq_ind, ss_pi].conj()
                )

            # Accumulate variances in quadrature.  Save in the weight dataset.
            spw.local_array[:, sp_pi] += wss**2 * tools.invert_no_zero(
                ssw.local_array[freq_ind, ss_pi]
            )

            # Increment counter
            counter.local_array[:, sp_pi] += wss

        # Divide through by counter to get properly weighted visibility average
        sp.vis[:] *= tools.invert_no_zero(counter)
        sp.weight[:] = counter**2 * tools.invert_no_zero(sp.weight[:])

        # Copy over any additional datasets that need to be frequency filtered
        containers.copy_datasets_filter(
            ss, sp, "freq", freq_ind, ["input", "prod", "stack"]
        )

        # Switch back to frequency distribution. This will have minimal
        # cost if we are already distributed in frequency
        ss.redistribute("freq")
        sp.redistribute("freq")

        return sp


class SelectFreq(task.SingleTask):
    """Select a subset of frequencies from a container.

    Attributes
    ----------
    freq_physical : list
        List of physical frequencies in MHz.
        Given first priority.
    channel_range : list
        Range of frequency channel indices, either
        [start, stop, step], [start, stop], or [stop]
        is acceptable.  Given second priority.
    channel_index : list
        List of frequency channel indices.
        Given third priority.
    freq_physical_range : list
        Range of physical frequencies to include given as (low_freq, high_freq).
        Given fourth priority.
    """

    freq_physical = config.Property(proptype=list, default=[])
    freq_physical_range = config.Property(proptype=list, default=[])
    channel_range = config.Property(proptype=list, default=[])
    channel_index = config.Property(proptype=list, default=[])

    def process(self, data):
        """Selet a subset of the frequencies.

        Parameters
        ----------
        data : containers.ContainerBase
            A data container with a frequency axis.

        Returns
        -------
        newdata : containers.ContainerBase
            New container with trimmed frequencies.
        """
        # Set up frequency selection.
        freq_map = data.index_map["freq"]

        # Construct the frequency channel selection
        if self.freq_physical:
            newindex = sorted(
                {
                    np.argmin(np.abs(freq_map["centre"] - freq))
                    for freq in self.freq_physical
                }
            )

        elif self.channel_range and (len(self.channel_range) <= 3):
            newindex = slice(*self.channel_range)

        elif self.channel_index:
            newindex = self.channel_index

        elif self.freq_physical_range:
            low, high = sorted(self.freq_physical_range)
            newindex = np.where(
                (freq_map["centre"] >= low) & (freq_map["centre"] < high)
            )[0]

        else:
            raise ValueError(
                "Must specify either freq_physical, channel_range, or channel_index."
            )

        freq_map = freq_map[newindex]

        # Destribute input container over ra or time.
        data.redistribute(["ra", "time", "pixel"])

        # Create new container with subset of frequencies.
        newdata = containers.empty_like(data, freq=freq_map)

        # Make sure all datasets are initialised
        for name in data.datasets.keys():
            if name not in newdata.datasets:
                newdata.add_dataset(name)

        # Redistribute new container over ra or time.
        newdata.redistribute(["ra", "time", "pixel"])

        # Copy over datasets. If the dataset has a frequency axis,
        # then we only copy over the subset.
        if isinstance(data, containers.ContainerBase):
            containers.copy_datasets_filter(
                data, newdata, "freq", newindex, copy_without_selection=True
            )
        else:
            newdata.vis[:] = data.vis[newindex]
            newdata.weight[:] = data.weight[newindex]
            newdata.gain[:] = data.gain[newindex]

            newdata.input_flags[:] = data.input_flags[:]

        # Switch back to frequency distribution
        data.redistribute("freq")
        newdata.redistribute("freq")

        return newdata


class GenerateSubBands(SelectFreq):
    """Generate multiple sub-bands from an input container.

    Attributes
    ----------
    sub_band_spec : dict
        Dictionary of the format {"band_a": {"channel_range": [0, 64]}, ...}
        where each entry is a separate sub-band with the key providing the tag
        that will be used to describe the sub-band and the value providing a
        dictionary that can contain any of the config properties used by the
        SelectFreq task to downselect along the frequency axis to obtain the
        sub-band from the input container.
    """

    sub_band_spec = config.Property(proptype=dict)

    def setup(self, data):
        """Cache the data product that will be sub-divided along the frequency axis.

        Parameters
        ----------
        data : container
            Any container with a freq axis.
        """
        self.default_parameters = {
            key: val.default
            for key, val in SelectFreq.__dict__.items()
            if isinstance(val, config.Property)
        }

        self.data = data
        self.base_tag = self.data.attrs.get("tag", None)

        self.sub_bands = list(self.sub_band_spec.keys())[::-1]

    def process(self):
        """Select the next sub-band from the container that was provided on setup.

        Returns
        -------
        sub : container
            Same type of container as was provided on setup,
            downselected along the frequency axis.
        """
        if len(self.sub_bands) == 0:
            raise pipeline.PipelineStopIteration

        tag = self.sub_bands.pop()
        self._set_freq_selection(**self.sub_band_spec[tag])

        if self.base_tag is not None:
            self.data.attrs["tag"] = "_".join([self.base_tag, tag])
        else:
            self.data.attrs["tag"] = tag

        return super().process(self.data)

    def _set_freq_selection(self, **kwargs):
        """Set properties of the SelectFreq base class to choose the next sub-band."""
        for key, default in self.default_parameters.items():
            value = kwargs[key] if key in kwargs else default
            setattr(self, key, value)


class MModeTransform(task.SingleTask):
    """Transform a sidereal stream to m-modes.

    Currently ignores any noise weighting.

    The maximum m used in the container is derived from the number of
    time samples, or if a manager is supplied `telescope.mmax` is used.

    Attributes
    ----------
    remove_integration_window : bool
        Deconvolve the effect of the finite width of the RA integration (presuming it
        was a rectangular integration window). This is applied to both the visibilities
        and the weights.
    """

    remove_integration_window = config.Property(proptype=bool, default=False)

    def setup(self, manager: Optional[io.TelescopeConvertible] = None):
        """Set the telescope instance if a manager object is given.

        This is used to set the `mmax` used in the transform.

        Parameters
        ----------
        manager : manager.ProductManager, optional
            The telescope/manager used to set the `mmax`. If not set, `mmax`
            is derived from the timestream.
        """
        if manager is not None:
            self.telescope = io.get_telescope(manager)
        else:
            self.telescope = None

    def process(self, sstream: containers.SiderealContainer) -> containers.MContainer:
        """Perform the m-mode transform.

        Parameters
        ----------
        sstream : containers.SiderealStream or containers.HybridVisStream
            The input sidereal stream.

        Returns
        -------
        mmodes : containers.MModes
        """
        contmap = {
            containers.SiderealStream: containers.MModes,
            containers.HybridVisStream: containers.HybridVisMModes,
        }

        # Get the output container and figure out at which position is it's
        # frequency axis
        out_cont = contmap[sstream.__class__]

        sstream.redistribute("freq")

        # Sum the noise variance over time samples, this will become the noise
        # variance for the m-modes
        nra = sstream.weight.shape[-1]
        weight_sum = nra**2 * tools.invert_no_zero(
            tools.invert_no_zero(sstream.weight[:]).sum(axis=-1)
        )

        if self.telescope is not None:
            mmax = self.telescope.mmax
        else:
            mmax = sstream.vis.shape[-1] // 2

        # Create the container to store the modes in
        ma = out_cont(
            mmax=mmax,
            oddra=bool(nra % 2),
            axes_from=sstream,
            attrs_from=sstream,
            comm=sstream.comm,
        )
        ma.redistribute("freq")

        # Generate the m-mode transform directly into the output container
        # NOTE: Need to zero fill as not every element gets set within _make_marray
        ma.vis[:] = 0.0
        _make_marray(sstream.vis[:].local_array, ma.vis[:].local_array)

        # Assign the weights into the container
        ma.weight[:] = weight_sum[np.newaxis, np.newaxis, :, :]

        # Divide out the m-mode sinc-suppression caused by the rectangular integration window
        if self.remove_integration_window:
            m = np.arange(mmax + 1)
            w = np.sinc(m / nra)
            inv_w = tools.invert_no_zero(w)

            sl_vis = (slice(None),) + (np.newaxis,) * (len(ma.vis.shape) - 1)
            ma.vis[:] *= inv_w[sl_vis]

            sl_weight = (slice(None),) + (np.newaxis,) * (len(ma.weight.shape) - 1)
            ma.weight[:] *= w[sl_weight] ** 2

        return ma


def _make_marray(ts, mmodes=None, mmax=None, dtype=None):
    """Make an m-mode array from a sidereal stream.

    This will loop over the first axis of `ts` to avoid needing a lot of memory for
    intermediate arrays.

    It can also write the m-mode output directly into a passed `mmodes` array.
    """
    if dtype is None:
        dtype = np.complex64

    if mmodes is None and mmax is None:
        raise ValueError("One of `mmodes` or `mmax` must be set.")

    if mmodes is not None and mmax is not None:
        raise ValueError("If mmodes is set, mmax must be None.")

    if mmodes is not None and mmodes.shape[2:] != ts.shape[:-1]:
        raise ValueError(
            "ts and mmodes have incompatible shapes: "
            f"{mmodes.shape[2:]} != {ts.shape[:-1]}"
        )

    if mmodes is None:
        mmodes = np.zeros((mmax + 1, 2) + ts.shape[:-1], dtype=dtype)

    if mmax is None:
        mmax = mmodes.shape[0] - 1

    # Total number of modes
    N = ts.shape[-1]
    # Calculate the max m to use for both positive and negative m. This is a little
    # tricky to get correct as we need to account for the number of negative
    # frequencies produced by the FFT
    mlim = min(N // 2, mmax)
    mlim_neg = N // 2 - 1 + N % 2 if mmax >= N // 2 else mmax

    for i in range(ts.shape[0]):
        m_fft = np.fft.fft(ts[i], axis=-1) / ts.shape[-1]

        # Loop and copy over positive and negative m's
        # NOTE: this is done as a loop to try and save memory
        for mi in range(mlim + 1):
            mmodes[mi, 0, i] = m_fft[..., mi]

        for mi in range(1, mlim_neg + 1):
            mmodes[mi, 1, i] = m_fft[..., -mi].conj()

    return mmodes


class MModeInverseTransform(task.SingleTask):
    """Transform m-modes to sidereal stream.

    Currently ignores any noise weighting.

    .. warning::
        Using `apply_integration_window` will modify the input mmodes.

    Attributes
    ----------
    nra : int
        Number of RA bins in the output. Note that if the number of samples does not
        Nyquist sample the maximum m, information may be lost. If not set, then try to
        get from an `original_nra` attribute on the incoming MModes, otherwise determine
        an appropriate number of RA bins from the mmax.
    apply_integration_window : bool
        Apply the effect of the finite width of the RA integration (presuming a
        rectangular integration window). This is applied to both the visibilities and
        the weights. If this is true, as a side effect the input data will be modified
        in place.
    """

    nra = config.Property(proptype=int, default=None)
    apply_integration_window = config.Property(proptype=bool, default=False)

    def process(self, mmodes: containers.MContainer) -> containers.SiderealContainer:
        """Perform the m-mode inverse transform.

        Parameters
        ----------
        mmodes : containers.MModes
            The input m-modes.

        Returns
        -------
        sstream : containers.SiderealStream
            The output sidereal stream.
        """
        # NOTE: If n_time is smaller than Nyquist sampling the m-mode axis then
        # the m-modes get clipped. If it is larger, they get zero padded. This
        # is NOT passed directly as parameter 'n' to `numpy.fft.ifft`, as this
        # would give unwanted behaviour (https://github.com/numpy/numpy/pull/7593).

        # Ensure m-modes are distributed in frequency
        mmodes.redistribute("freq")

        # Use the nra property if set otherwise use the natural nra from the incoming
        # container
        nra_cont = 2 * mmodes.mmax + (1 if mmodes.oddra else 0)
        nra = self.nra if self.nra is not None else nra_cont

        # Apply the m-mode sinc-suppression caused by the rectangular integration window
        if self.apply_integration_window:
            m = np.arange(mmodes.mmax + 1)
            w = np.sinc(m / nra)
            inv_w = tools.invert_no_zero(w)

            sl_vis = (slice(None),) + (np.newaxis,) * (len(mmodes.vis.shape) - 1)
            mmodes.vis[:] *= w[sl_vis]

            sl_weight = (slice(None),) + (np.newaxis,) * (len(mmodes.weight.shape) - 1)
            mmodes.weight[:] *= inv_w[sl_weight] ** 2

        # Re-construct array of S-streams
        ssarray = _make_ssarray(mmodes.vis[:], n=nra)
        nra = ssarray.shape[-1]  # Get the actual nra used
        ssarray = mpiarray.MPIArray.wrap(ssarray[:], axis=0, comm=mmodes.comm)

        # Construct container and set visibility data
        sstream = containers.SiderealStream(
            ra=nra,
            axes_from=mmodes,
            attrs_from=mmodes,
            distributed=True,
            comm=mmodes.comm,
        )
        sstream.redistribute("freq")

        # Assign the visibilities and weights into the container
        sstream.vis[:] = ssarray
        # There is no way to recover time information for the weights.
        # Just assign the time average to each baseline and frequency.
        sstream.weight[:] = mmodes.weight[0, 0, :, :][:, :, np.newaxis] / nra

        return sstream


class SiderealMModeResample(task.group_tasks(MModeTransform, MModeInverseTransform)):
    """Resample a sidereal stream by FFT.

    This performs a forward and inverse m-mode transform to resample a sidereal stream.

    Attributes
    ----------
    nra : int
        The number of RA bins for the output stream.
    remove_integration_window, apply_integration_window : bool
        Remove the integration window from the incoming data, and/or apply it to the
        output sidereal stream.
    """

    pass


def _make_ssarray(mmodes, n=None):
    # Construct an array of sidereal time streams from m-modes
    marray = _unpack_marray(mmodes, n=n)
    return np.fft.ifft(marray * marray.shape[-1], axis=-1)


def _unpack_marray(mmodes, n=None):
    # Unpack m-modes into the correct format for an FFT
    # (i.e. from [m, +/-, freq, baseline] to [freq, baseline, time-FFT])

    shape = mmodes.shape[2:]
    mmax_plus = mmodes.shape[0] - 1
    if (mmodes[mmax_plus, 1, ...].flatten() == 0).all():
        mmax_minus = mmax_plus - 1
    else:
        mmax_minus = mmax_plus

    if n is None:
        ntimes = mmax_plus + mmax_minus + 1
    else:
        ntimes = n
        mmax_plus = np.amin((ntimes // 2, mmax_plus))
        mmax_minus = np.amin(((ntimes - 1) // 2, mmax_minus))

    # Create array to contain mmodes
    marray = np.zeros((*shape, ntimes), dtype=np.complex128)
    # Add the DC bin
    marray[..., 0] = mmodes[0, 0]
    # Add all m-modes up to mmax_minus
    for mi in range(1, mmax_minus + 1):
        marray[..., mi] = mmodes[mi, 0]
        marray[..., -mi] = mmodes[mi, 1].conj()

    if mmax_plus != mmax_minus:
        # In case of even number of samples. Add the Nyquist frequency.
        marray[..., mmax_plus] = mmodes[mmax_plus, 0]

    return marray


class Regridder(task.SingleTask):
    """Interpolate time-ordered data onto a regular grid.

    Uses a maximum-likelihood inverse of a Lanczos interpolation to do the
    regridding. This gives a reasonably local regridding, that is pretty well
    behaved in m-space.

    Attributes
    ----------
    samples : int
        Number of samples to interpolate onto.
    start: float
        Start of the interpolated samples.
    end: float
        End of the interpolated samples.
    lanczos_width : int
        Width of the Lanczos interpolation kernel.
    snr_cov: float
        Ratio of signal covariance to noise covariance (used for Wiener filter).
    mask_zero_weight: bool
        Mask the output noise weights at frequencies where the weights were
        zero for all time samples.
    """

    samples = config.Property(proptype=int, default=1024)
    start = config.Property(proptype=float)
    end = config.Property(proptype=float)
    lanczos_width = config.Property(proptype=int, default=5)
    snr_cov = config.Property(proptype=float, default=1e-8)
    mask_zero_weight = config.Property(proptype=bool, default=False)

    def setup(self, observer):
        """Set the local observers position.

        Parameters
        ----------
        observer : :class:`~caput.time.Observer`
            An Observer object holding the geographic location of the telescope.
            Note that :class:`~drift.core.TransitTelescope` instances are also
            Observers.
        """
        self.observer = observer

    def process(self, data):
        """Regrid visibility data in the time direction.

        Parameters
        ----------
        data : containers.TODContainer
            Time-ordered data.

        Returns
        -------
        new_data : containers.TODContainer
            The regularly gridded interpolated timestream.
        """
        # Redistribute if needed
        data.redistribute("freq")

        # View of data
        weight = data.weight[:].view(np.ndarray)
        vis_data = data.vis[:].view(np.ndarray)

        # Get input time grid
        timelike_axis = data.vis.attrs["axis"][-1]
        times = data.index_map[timelike_axis][:]

        # check bounds
        if self.start is None:
            self.start = times[0]
        if self.end is None:
            self.end = times[-1]
        if self.start < times[0] or self.end > times[-1]:
            msg = "Start or end points for regridder fall outside bounds of input data."
            self.log.error(msg)
            raise RuntimeError(msg)

        # perform regridding
        new_grid, new_vis, ni = self._regrid(vis_data, weight, times)

        # Wrap to produce MPIArray
        new_vis = mpiarray.MPIArray.wrap(new_vis, axis=data.vis.distributed_axis)
        ni = mpiarray.MPIArray.wrap(ni, axis=data.vis.distributed_axis)

        # Create new container for output
        cont_type = data.__class__
        new_data = cont_type(axes_from=data, **{timelike_axis: new_grid})
        new_data.redistribute("freq")
        new_data.vis[:] = new_vis
        new_data.weight[:] = ni

        return new_data

    def _regrid(self, vis_data, weight, times):
        # Create a regular grid, padded at either end to supress interpolation issues
        pad = 5 * self.lanczos_width
        interp_grid = (
            np.arange(-pad, self.samples + pad, dtype=np.float64) / self.samples
        )
        # scale to specified range
        interp_grid = interp_grid * (self.end - self.start) + self.start

        # Construct regridding matrix for reverse problem
        lzf = regrid.lanczos_forward_matrix(
            interp_grid, times, self.lanczos_width
        ).T.copy()

        # Reshape data
        vr = vis_data.reshape(-1, vis_data.shape[-1])
        nr = weight.reshape(-1, vis_data.shape[-1])

        # Construct a signal 'covariance'
        Si = np.ones_like(interp_grid) * self.snr_cov

        # Calculate the interpolated data and a noise weight at the points in the padded grid
        sts, ni = regrid.band_wiener(lzf, nr, Si, vr, 2 * self.lanczos_width - 1)

        # Throw away the padded ends
        sts = sts[:, pad:-pad].copy()
        ni = ni[:, pad:-pad].copy()
        interp_grid = interp_grid[pad:-pad].copy()

        # Reshape to the correct shape
        sts = sts.reshape(vis_data.shape[:-1] + (self.samples,))
        ni = ni.reshape(vis_data.shape[:-1] + (self.samples,))

        if self.mask_zero_weight:
            # set weights to zero where there is no data
            w_mask = weight.sum(axis=-1) != 0.0
            ni *= w_mask[..., np.newaxis]

        return interp_grid, sts, ni


class ShiftRA(task.SingleTask):
    """Add a shift to the RA axis.

    This is useful for fixing a bug in earlier revisions of CHIME processing.

    Parameters
    ----------
    delta : float
        The shift to *add* to the RA axis.
    periodic : bool, optional
        If True, wrap any time sample that is shifted to RA > 360 deg around to its
        360-degree-periodic counterpart, and likewise for any sample that is shifted
        to RA < 0 deg. This wrapping is applied to the RA index_map along with any
        dataset with an `ra` axis. Default: False.
    """

    delta = config.Property(proptype=float)
    periodic = config.Property(proptype=bool, default=False)

    def process(
        self, sscont: containers.SiderealContainer
    ) -> containers.SiderealContainer:
        """Add a shift to the input sidereal container.

        Parameters
        ----------
        sscont
            The container to shift. The input is modified in place.

        Returns
        -------
        sscont
            The shifted container.
        """
        if not isinstance(sscont, containers.SiderealContainer):
            raise TypeError(
                f"Expected a SiderealContainer, got {type(sscont)} instead."
            )

        # Shift RA coordinates by delta
        sscont.ra[:] += self.delta

        if self.periodic:
            # If shift is positive, subtract 360 deg from any sample shifted to
            # > 360 deg. Same idea if shift is negative, for samples shifted to < 0 deg
            if self.delta > 0:
                sscont.ra[sscont.ra[:] >= 360] -= 360
            else:
                sscont.ra[sscont.ra[:] < 0] += 360

            # Get indices that sort shifted RA axis in ascending order, and apply sort
            ascending_ra_idx = np.argsort(sscont.ra[:])
            sscont.ra[:] = sscont.ra[ascending_ra_idx]

            # Loop over datasets in container
            for name, dset in sscont.datasets.items():
                if "ra" in dset.attrs["axis"]:
                    # If dataset has RA axis, identify which axis it is
                    ra_axis_idx = np.where(dset.attrs["axis"] == "ra")[0][0]

                    # Make sure dataset isn't distributed in RA. If it is, redistribute
                    # along another (somewhat arbitrarily chosen) axis. (This should
                    # usually not be necessary.)
                    if dset.distributed and dset.distributed_axis == ra_axis_idx:
                        redist_axis = max(ra_axis_idx - 1, 0)
                        dset.redistribute(redist_axis)

                    # Apply RA-sorting from earlier to the appropriate axis
                    slc = [slice(None)] * len(dset.attrs["axis"])
                    slc[ra_axis_idx] = ascending_ra_idx
                    dset[:] = dset[:][tuple(slc)]

        return sscont


class SelectPol(task.SingleTask):
    """Extract a subset of polarisations, including Stokes parameters.

    This currently only extracts Stokes I.

    Attributes
    ----------
    pol : list
        Polarisations to extract. Only Stokes I extraction is supported (i.e. `pol =
        ["I"]`).
    """

    pol = config.Property(proptype=list)

    def process(self, polcont):
        """Extract the specified polarisation from the input.

        This will combine polarisation pairs to get instrumental Stokes polarisations if
        requested.

        Parameters
        ----------
        polcont : ContainerBase
            A container with a polarisation axis.

        Returns
        -------
        selectedpolcont : same as polcont
            A new container with the selected polarisation.
        """
        polcont.redistribute("freq")

        if "pol" not in polcont.axes:
            raise ValueError(
                f"Container of type {type(polcont)} does not have a pol axis."
            )

        if len(self.pol) != 1 or self.pol[0] != "I":
            raise NotImplementedError("Only selecting stokes I is currently working.")

        outcont = containers.empty_like(polcont, pol=np.array(self.pol))
        outcont.redistribute("freq")

        # Get the locations of the XX and YY components
        XX_ind = list(polcont.index_map["pol"]).index("XX")
        YY_ind = list(polcont.index_map["pol"]).index("YY")

        for name, dset in polcont.datasets.items():
            out_dset = outcont.datasets[name]
            if "pol" not in dset.attrs["axis"]:
                out_dset[:] = dset[:]
            else:
                pol_axis_pos = list(dset.attrs["axis"]).index("pol")

                sl = tuple([slice(None)] * pol_axis_pos)
                out_dset[(*sl, 0)] = dset[(*sl, XX_ind)]
                out_dset[(*sl, 0)] += dset[(*sl, YY_ind)]

                if np.issubdtype(out_dset.dtype, np.integer):
                    out_dset[:] //= 2
                else:
                    out_dset[:] *= 0.5

        return outcont


class TransformJanskyToKelvin(task.SingleTask):
    """Task to convert from Jy to Kelvin and vice-versa.

    This integrates over the primary beams in the telescope class to derive the
    brightness temperature to flux conversion.

    Attributes
    ----------
    convert_Jy_to_K : bool
        If True, apply a Jansky to Kelvin conversion factor. If False apply a Kelvin to
        Jansky conversion.
    reference_declination : float, optional
        The declination to set the flux reference for. A source transiting at this
        declination will produce a visibility signal equal to its flux. If `None`
        (default) use the zenith.
    share : {"none", "all"}
        Which datasets should the output share with the input. Default is "all".
    nside : int
        The NSIDE to use for the primary beam area calculation. This may need to be
        increased for beams with intricate small scale structure. Default is 256.
    """

    convert_Jy_to_K = config.Property(proptype=bool, default=True)
    reference_declination = config.Property(proptype=float, default=None)
    share = config.enum(["none", "all"], default="all")

    nside = config.Property(proptype=int, default=256)

    def setup(self, telescope: io.TelescopeConvertible):
        """Set the telescope object.

        Parameters
        ----------
        telescope
            An object we can get a telescope object from. This telescope must be able to
            calculate the beams at all incoming frequencies.
        """
        self.telescope = io.get_telescope(telescope)
        self.telescope._init_trans(self.nside)

        # If not explicitly set, use the zenith as the reference declination
        if self.reference_declination is None:
            self.reference_declination = self.telescope.latitude

        self._omega_cache = {}

    def _beam_area(self, feed, freq):
        """Calculate the primary beam solid angle."""
        import healpy

        beam = self.telescope.beam(feed, freq)
        horizon = self.telescope._horizon[:, np.newaxis]
        beam_pow = np.sum(np.abs(beam) ** 2 * horizon, axis=1)

        pxarea = 4 * np.pi / beam.shape[0]
        omega = beam_pow.sum() * pxarea

        # Normalise omega by the squared magnitude of the beam at the reference position
        # NOTE: this is slightly less accurate than the previous approach of reseting
        # the internal `_angpos` property to force evaluation of the beam at the exact
        # coordinates, but is more generically applicable, and works (for instance) with
        # the CHIMEExternalBeam class.
        #
        # Also, for a reason I don't fully understand it's more accurate to use the
        # value of the pixel including the reference position, and not do an
        # interpolation using it's neighbours...
        beam_ref = beam_pow[
            healpy.ang2pix(self.nside, 0.0, self.reference_declination, lonlat=True)
        ]
        omega *= tools.invert_no_zero(beam_ref)

        return omega

    def process(self, sstream: containers.SiderealStream) -> containers.SiderealStream:
        """Apply the brightness temperature to flux conversion to the data.

        Parameters
        ----------
        sstream
            The visibilities to apply the conversion to. They are converted to/from
            brightness temperature units depending on the setting of `convert_Jy_to_K`.

        Returns
        -------
        new_sstream
            Visibilities with the conversion applied. This may be the same as the input
            container if `share == "all"`.
        """
        import scipy.constants as c

        sstream.redistribute("freq")

        # Get the local frequencies in the sidereal stream
        sfreq = sstream.vis.local_offset[0]
        efreq = sfreq + sstream.vis.local_shape[0]
        local_freq = sstream.freq[sfreq:efreq]

        # Get the indices of the incoming frequencies as far as the telescope class is
        # concerned
        local_freq_inds = []
        for freq in local_freq:
            local_freq_inds.append(np.argmin(np.abs(self.telescope.frequencies - freq)))

        # Get the feedpairs we have data for and their beamclass (usually this maps to
        # polarisation)
        feedpairs = structured_to_unstructured(sstream.prodstack)
        beamclass_pairs = self.telescope.beamclass[feedpairs]

        # Calculate all the unique beams that we need to calculate areas for
        unique_beamclass, bc_index = np.unique(beamclass_pairs, return_index=True)

        # Calculate any missing beam areas and to the cache
        for beamclass, bc_ind in zip(unique_beamclass, bc_index):
            feed_ind = feedpairs.ravel()[bc_ind]

            for freq, freq_ind in zip(local_freq, local_freq_inds):
                key = (beamclass, freq)

                if key not in self._omega_cache:
                    self._omega_cache[key] = self._beam_area(feed_ind, freq_ind)

        # Loop over all frequencies and visibilities and get the effective primary
        # beam area for each
        om_ij = np.zeros((len(local_freq), sstream.vis.shape[1]))
        for fi, freq in enumerate(local_freq):
            for bi, (bci, bcj) in enumerate(beamclass_pairs):
                om_i = self._omega_cache[(bci, freq)]
                om_j = self._omega_cache[(bcj, freq)]
                om_ij[fi, bi] = (om_i * om_j) ** 0.5

        # Calculate the Jy to K conversion
        wavelength = (c.c / (local_freq * 10**6))[:, np.newaxis, np.newaxis]
        K_to_Jy = 2 * 1e26 * c.k * om_ij[:, :, np.newaxis] / wavelength**2
        Jy_to_K = tools.invert_no_zero(K_to_Jy)

        # Get the container we will apply the conversion to (either the input, or a
        # copy)
        if self.share == "all":
            new_stream = sstream
        else:  # self.share == "none"
            new_stream = sstream.copy()

        # Apply the conversion to the data and the weights
        if self.convert_Jy_to_K:
            new_stream.vis[:] *= Jy_to_K
            new_stream.weight[:] *= K_to_Jy**2
        else:
            new_stream.vis[:] *= K_to_Jy
            new_stream.weight[:] *= Jy_to_K**2

        return new_stream


class MixData(task.SingleTask):
    """Mix together pieces of data with specified weights.

    This can generate arbitrary linear combinations of the data and weights for both
    `SiderealStream` and `RingMap` objects, and can be used for many purposes such as:
    adding together simulated timestreams, injecting signal into data, replacing weights
    in simulated data with those from real data, etc.

    All coefficients are applied naively to generate the final combinations, i.e. no
    normalisations or weighted summation is performed.

    Attributes
    ----------
    data_coeff : list
        A list of coefficients to apply to the data dataset of each input containter to
        produce the final output. These are applied to either the `vis` or `map` dataset
        depending on the the type of the input container.
    weight_coeff : list
        Coefficient to be applied to each input containers weights to generate the
        output.
    """

    data_coeff = config.list_type(type_=float)
    weight_coeff = config.list_type(type_=float)

    mixed_data = None

    def setup(self):
        """Check the lists have the same length."""
        if len(self.data_coeff) != len(self.weight_coeff):
            raise config.CaputConfigError(
                "data and weight coefficient lists must be the same length"
            )

        self._data_ind = 0

    def process(self, data: Union[containers.SiderealStream, containers.RingMap]):
        """Add the input data into the mixed data output.

        Parameters
        ----------
        data
            The data to be added into the mix.
        """

        def _get_dset(data):
            # Helpful routine to get the data dset depending on the type
            if isinstance(data, containers.SiderealStream):
                return data.vis

            if isinstance(data, containers.RingMap):
                return data.map

            return None

        if self._data_ind >= len(self.data_coeff):
            raise RuntimeError(
                "This task cannot accept more items than there are coefficents set."
            )

        if self.mixed_data is None:
            self.mixed_data = containers.empty_like(data)
            self.mixed_data.redistribute("freq")

            # Zero out data and weights
            _get_dset(self.mixed_data)[:] = 0.0
            self.mixed_data.weight[:] = 0.0

        # Validate the types are the same
        if type(self.mixed_data) is not type(data):
            raise TypeError(
                f"type(data) (={type(data)}) must match "
                f"type(data_stack) (={type(self.type)}"
            )

        data.redistribute("freq")

        mixed_dset = _get_dset(self.mixed_data)[:]
        data_dset = _get_dset(data)[:]

        # Validate the shapes match
        if mixed_dset.shape != data_dset.shape:
            raise ValueError(
                f"Size of data ({data_dset.shape}) must match "
                f"data_stack ({mixed_dset.shape})"
            )

        # Mix in the data and weights
        mixed_dset[:] += self.data_coeff[self._data_ind] * data_dset[:]
        self.mixed_data.weight[:] += self.weight_coeff[self._data_ind] * data.weight[:]

        self._data_ind += 1

    def process_finish(self) -> Union[containers.SiderealStream, containers.RingMap]:
        """Return the container with the mixed inputs.

        Returns
        -------
        mixed_data
            The mixed data.
        """
        if self._data_ind != len(self.data_coeff):
            raise RuntimeError(
                "Did not receive enough inputs. "
                f"Got {self._data_ind}, expected {len(self.data_coeff)}."
            )

        # Get an ephemeral reference to the mixed data and remove the task reference so
        # the object can be eventually deleted
        data = self.mixed_data
        self.mixed_data = None

        return data


class Downselect(io.SelectionsMixin, task.SingleTask):
    """Apply axis selections to a container.

    Apply slice or `np.take` operations across multiple axes of a container.
    The selections are applied to every dataset.

    If a dataset is distributed, there must be at least one axis not included
    in the selections.
    """

    def process(self, data: containers.ContainerBase) -> containers.ContainerBase:
        """Apply downselections to the container.

        Parameters
        ----------
        data
            Container to process

        Returns
        -------
        out
            Container of same type as the input with specific axis selections.
            Any datasets not included in the selections will not be initialized.
        """
<<<<<<< HEAD
=======
        sel = {}

>>>>>>> e610c6d0
        # Parse axes with selections and reformat to use only
        # the axis name
        for k in self.selections:
            *axis, type_ = k.split("_")
            axis_name = "_".join(axis)

<<<<<<< HEAD
            sel = self._sel.pop(f"{axis_name}_sel")

            if type_ == "map":
                imap = list(data.index_map[axis_name])
                sel = [imap.index(x) for x in sel]

            self._sel[axis_name] = sel
=======
            ax_sel = self._sel.get(f"{axis_name}_sel")

            if type_ == "map":
                # Use index map to get the correct axis indices
                imap = list(data.index_map[axis_name])
                ax_sel = [imap.index(x) for x in ax_sel]

            if ax_sel is not None:
                sel[axis_name] = ax_sel
>>>>>>> e610c6d0

        # Figure out the axes for the new container and
        # Apply the downselections to each axis index_map
        output_axes = {
            ax: mpiarray._apply_sel(data.index_map[ax], ax_sel, 0)
            for ax, ax_sel in sel.items()
        }
        # Create the output container without initializing any datasets.
        out = data.__class__(
            axes_from=data, attrs_from=data, skip_datasets=True, **output_axes
        )
        containers.copy_datasets_filter(data, out, selection=sel)

        return out


class ReduceBase(task.SingleTask):
    """Apply a weighted reduction operation across specific axes.

    This is non-functional without overriding the `reduction` method.

    There must be at least one axis not included in the reduction.

    Attributes
    ----------
    axes : list
        Axis names to apply the reduction to
    dataset : str
        Dataset name to reduce.
    weighting : str
        Which type of weighting to use, if applicable. Options are "none",
        "masked", or "weighted"
    """

    axes = config.Property(proptype=list)
    dataset = config.Property(proptype=str)
    weighting = config.enum(["none", "masked", "weighted"], default="none")

    _op = None

    def process(self, data: containers.ContainerBase) -> containers.ContainerBase:
        """Downselect and apply the reduction operation to the data.

        Parameters
        ----------
        data
            Dataset to process.

        Returns
        -------
        out
            Dataset of same type as input with axes reduced. Any datasets
            which are not included in the reduction list will not be initialized,
            other than weights.
        """
        out = self._make_output_container(data)
        out.add_dataset(self.dataset)

        # Get the dataset
        ds = data.datasets[self.dataset]
        original_ax_id = ds.distributed_axis

        # Get the axis indices to apply the operation over
        ds_axes = list(ds.attrs["axis"])

        # Get the new axis to distribute over
        if ds_axes[original_ax_id] not in self.axes:
            new_ax_id = original_ax_id
        else:
            ax_priority = [
                x for _, x in sorted(zip(ds.shape, ds_axes)) if x not in self.axes
            ]
            if not ax_priority:
                raise ValueError(
                    "Could not find a valid axis to redistribute. At least one "
                    "axis must be omitted from filtering."
                )
            # Get the longest axis
            new_ax_id = ds_axes.index(ax_priority[-1])

        new_ax_name = ds_axes[new_ax_id]

        # Redistribute the dataset to the target axis
        ds.redistribute(new_ax_id)
        # Redistribute the output container (group) to the target axis
        # Since this is a container, distribute based on axis name
        # rather than index
        out.redistribute(new_ax_name)

        # Get the weights
        if hasattr(data, "weight"):
            # The weights should be distributed over the same axis as the array,
            # even if they don't share all the same axes
            w_axes = list(data.weight.attrs["axis"])
            new_weight_ax = w_axes.index(new_ax_name)
            weight = data.weight[:].redistribute(new_weight_ax)
            # Insert a size 1 axis for each missing axis in the weights
            wslc = [slice(None) if ax in w_axes else None for ax in ds_axes]
            weight = weight.local_array[tuple(wslc)]
        else:
            self.log.info("No weights available. Using equal weighting.")
            wslc = None
            weight = np.ones(ds.local_shape, ds.dtype)

        # Apply the reduction, ensuring that the weights have the correct dimension
        weight = np.broadcast_to(weight, ds.local_shape, subok=False)
        apply_over = tuple([ds_axes.index(ax) for ax in self.axes if ax in ds_axes])

        reduced, reduced_weight = self.reduction(
            ds[:].local_array[:], weight, apply_over
        )

        # Add the reduced data and redistribute the container back to the
        # original axis
        out[self.dataset][:] = reduced[:]

        if hasattr(out, "weight"):
            if wslc is None:
                out.weight[:] = reduced_weight
            else:
                owslc = [ws if ws is not None else 0 for ws in wslc]
                out.weight[:] = reduced_weight[tuple(owslc)]

        # Redistribute bcak to the original axis, again using the axis name
        out.redistribute(ds_axes[original_ax_id])

        return out

    def _make_output_container(
        self, data: containers.ContainerBase
    ) -> containers.ContainerBase:
        """Create the output container."""
        # For a collapsed axis, the meaning of the index map will depend on
        # the reduction being done, and can be meaningless. The first value
        # of the relevant index map is chosen as the default to provide
        # some meaning to the index map regardless of the reduction operation
        # or reduction axis involved
        output_axes = {ax: np.array([data.index_map[ax][0]]) for ax in self.axes}

        # Create the output container without initializing any datasets.
        # Add some extra metadata about which axes were reduced and which
        # datasets are meaningful
        out = data.__class__(
            axes_from=data, attrs_from=data, skip_datasets=True, **output_axes
        )
        out.attrs["reduced"] = True
        out.attrs["reduction_axes"] = np.array(self.axes)
        out.attrs["reduced_dataset"] = self.dataset
        out.attrs["reduction_op"] = self._op

        # Initialize the weight dataset
        if "weight" in data.datasets:
            out.add_dataset("weight")
        elif "vis_weight" in data.datasets:
            out.add_dataset("vis_weight")

        return out

    def reduction(
        self, arr: np.ndarray, weight: np.ndarray, axis: tuple
    ) -> tuple[np.ndarray, np.ndarray]:
        """Overwrite to implement the reductino operation."""
        raise NotImplementedError


class ReduceVar(ReduceBase):
    """Take the weighted variance of a container."""

    _op = "variance"

    def reduction(self, arr, weight, axis):
        """Apply a weighted variance."""
        if self.weighting == "none":
            v = np.var(arr, axis=axis, keepdims=True)

            return v, np.ones_like(v)

        if self.weighting == "masked":
            weight = (weight > 0).astype(weight.dtype)

        # Calculate the inverted sum of the weights. This is used
        # more than once
        ws = np.sum(weight, axis=axis, keepdims=True)
        iws = invert_no_zero(ws)
        # Get the weighted mean
        mu = np.sum(weight * arr, axis=axis, keepdims=True) * iws
        # Get the weighted variance
        v = np.sum(weight * (arr - mu) ** 2, axis=axis, keepdims=True) * iws

        return v, ws


class ReduceChisq(ReduceBase):
    """Calculate the chi-squared per degree of freedom.

    Assumes that the visibilities are uncorrelated noise
    whose inverse variance is given by the weight dataset.
    """

    _op = "chisq_per_dof"

    def reduction(self, arr, weight, axis):
        """Apply a chi-squared calculation."""
        # Get the total number of unmasked samples
        num = np.maximum(np.sum(weight > 0, axis=axis, keepdims=True) - 1, 0)

        # Calculate the inverted sum of the weights
        iws = invert_no_zero(np.sum(weight, axis=axis, keepdims=True))

        # Get the weighted mean
        mu = np.sum(weight * arr, axis=axis, keepdims=True) * iws

        # Get the chi-squared per degree of freedom
        v = np.sum(
            weight * np.abs(arr - mu) ** 2, axis=axis, keepdims=True
        ) * invert_no_zero(num)

        return v, num


class HPFTimeStream(task.SingleTask):
    """High pass filter a timestream.

    This is done by solving for a low-pass filtered version of the timestream and then
    subtracting it from the original.

    Parameters
    ----------
    tau
        Timescale in seconds to filter out fluctuations below.
    pad
        Implicitly pad the timestream with this many multiples of tau worth of zeros.
        This is used to mitigate edge effects. The default is 2.
    window
        Use a Blackman window when determining the low-pass filtered timestream. When
        applied this approximately doubles the length of the timescale, which is only
        crudely corrected for.
    prior
        This should be approximately the size of the large scale fluctuations that we
        will use as a regulariser.
    """

    tau = config.Property(proptype=float)
    pad = config.Property(proptype=float, default=2)
    window = config.Property(proptype=bool, default=True)

    prior = config.Property(proptype=float, default=1e2)

    def process(self, tstream: containers.TODContainer) -> containers.TODContainer:
        """High pass filter a time stream.

        Parameters
        ----------
        tstream
            A TOD container that also implements DataWeightContainer.

        Returns
        -------
        filtered_tstream
            The high-pass filtered time stream.
        """
        if not isinstance(tstream, containers.DataWeightContainer):
            # NOTE: no python intersection type so need to do this for now
            raise TypeError("Need a DataWeightContainers")

        if "time" != tstream.data.attrs["axis"][-1]:
            raise TypeError("'time' is not the last axis of the dataset.")

        if tstream.data.shape != tstream.weight.shape:
            raise ValueError("Data and weights must have the same shape.")

        # Distribute over the first axis
        tstream.redistribute(tstream.data.attrs["axis"][0])

        tau = 2 * self.tau if self.window else self.tau

        dt = np.diff(tstream.time)
        if not np.allclose(dt, dt[0], atol=1e-4):
            self.log.warn(
                "Samples are not regularly spaced. This might not work super well."
            )

        total_T = tstream.time[-1] - tstream.time[0] + 2 * tau

        # Calculate the nearest integer multiple of modes based on the total length and
        # the timescale
        nmodes = int(np.ceil(total_T / tau))

        # Calculate the conjugate fourier frequencies to use, we don't need to be in the
        # canonical order as we're going to calculate this exactly via matrices
        t_freq = np.arange(-nmodes, nmodes) / total_T

        F = np.exp(2.0j * np.pi * tstream.time[:, np.newaxis] * t_freq[np.newaxis, :])

        if self.window:
            F *= np.blackman(2 * nmodes)[np.newaxis, :]

        Fh = F.T.conj().copy()

        dflat = tstream.data[:].view(np.ndarray).reshape(-1, len(tstream.time))
        wflat = tstream.weight[:].view(np.ndarray).reshape(-1, len(tstream.time))

        Si = np.identity(2 * nmodes) * self.prior**-2

        for ii in range(dflat.shape[0]):
            d, w = dflat[ii], wflat[ii]

            wsum = w.sum()
            if wsum == 0:
                continue

            m = np.sum(d * w) / wsum

            # dirty = Fh @ ((d - m) * w)
            # Ci = Fh @ (w[:, np.newaxis] * F)
            d -= m
            dirty = np.dot(Fh, (d * w))
            Ci = np.dot(Fh, w[:, np.newaxis] * F)
            Ci += Si

            f_lpf = la.solve(Ci, dirty, assume_a="pos")

            # As we know the result will be real, split up the matrix multiplication to
            # guarantee this
            t_lpf = np.dot(F.real, f_lpf.real) - np.dot(F.imag, f_lpf.imag)
            d -= t_lpf

        return tstream<|MERGE_RESOLUTION|>--- conflicted
+++ resolved
@@ -1354,26 +1354,14 @@
             Container of same type as the input with specific axis selections.
             Any datasets not included in the selections will not be initialized.
         """
-<<<<<<< HEAD
-=======
         sel = {}
 
->>>>>>> e610c6d0
         # Parse axes with selections and reformat to use only
         # the axis name
         for k in self.selections:
             *axis, type_ = k.split("_")
             axis_name = "_".join(axis)
 
-<<<<<<< HEAD
-            sel = self._sel.pop(f"{axis_name}_sel")
-
-            if type_ == "map":
-                imap = list(data.index_map[axis_name])
-                sel = [imap.index(x) for x in sel]
-
-            self._sel[axis_name] = sel
-=======
             ax_sel = self._sel.get(f"{axis_name}_sel")
 
             if type_ == "map":
@@ -1383,7 +1371,6 @@
 
             if ax_sel is not None:
                 sel[axis_name] = ax_sel
->>>>>>> e610c6d0
 
         # Figure out the axes for the new container and
         # Apply the downselections to each axis index_map
