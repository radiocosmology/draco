"""Miscellaneous transformations to do on data.

This includes grouping frequencies and products to performing the m-mode transform.
"""
from typing import Optional, Union

import numpy as np
from numpy.lib.recfunctions import structured_to_unstructured
import datetime

from astropy.coordinates import SkyCoord
from astropy import units as u
from astropy.time import Time
import pandas as pd
import healpy as hp

from caput import mpiarray, config
from ch_util import ephemeris
from cora.util import hputil, units
from cora.util.cosmology import Cosmology

from ..core import containers, task, io
from ..util import tools
from ..util import regrid


class FrequencyRebin(task.SingleTask):
    """Rebin neighbouring frequency channels.

    Parameters
    ----------
    channel_bin : int
        Number of channels to in together.
    """

    channel_bin = config.Property(proptype=int, default=1)

    def process(self, ss):
        """Take the input dataset and rebin the frequencies.

        Parameters
        ----------
        ss : containers.SiderealStream or containers.TimeStream
            Input data to rebin. Can also be an `andata.CorrData` instance,
            however the output will be a `containers.TimeStream` instance.

        Returns
        -------
        sb : containers.SiderealStream or containers.TimeStream
            Rebinned data. Type should match the input.
        """

        if "freq" not in ss.index_map:
            raise RuntimeError("Data does not have a frequency axis.")

        if len(ss.freq) % self.channel_bin != 0:
            raise RuntimeError("Binning must exactly divide the number of channels.")

        # Get all frequencies onto same node
        ss.redistribute(["time", "ra"])

        # Calculate the new frequency centres and widths
        fc = ss.index_map["freq"]["centre"].reshape(-1, self.channel_bin).mean(axis=-1)
        fw = ss.index_map["freq"]["width"].reshape(-1, self.channel_bin).sum(axis=-1)

        freq_map = np.empty(fc.shape[0], dtype=ss.index_map["freq"].dtype)
        freq_map["centre"] = fc
        freq_map["width"] = fw

        # Create new container for rebinned stream
        sb = containers.empty_like(ss, freq=freq_map)

        # Get all frequencies onto same node
        sb.redistribute(["time", "ra"])

        # Rebin the arrays, do this with a loop to save memory
        for fi in range(len(ss.freq)):

            # Calculate rebinned index
            ri = fi // self.channel_bin

            sb.vis[ri] += ss.vis[fi] * ss.weight[fi]

            if "gain" in ss.datasets:
                sb.gain[ri] += (
                    ss.gain[fi] / self.channel_bin
                )  # Don't do weighted average for the moment

            sb.weight[ri] += ss.weight[fi]

            # If we are on the final sub-channel then divide the arrays through
            if (fi + 1) % self.channel_bin == 0:
                sb.vis[ri] *= tools.invert_no_zero(sb.weight[ri])

        sb.redistribute("freq")

        return sb


class CollateProducts(task.SingleTask):
    """Extract and order the correlation products for map-making.

    The task will take a sidereal task and format the products that are needed
    or the map-making. It uses a BeamTransfer instance to figure out what these
    products are, and how they should be ordered. It similarly selects only the
    required frequencies.

    It is important to note that while the input
    :class:`~containers.SiderealStream` can contain more feeds and frequencies
    than are contained in the BeamTransfers, the converse is not true. That is,
    all the frequencies and feeds that are in the BeamTransfers must be found in
    the timestream object.

    Parameters
    ----------
    weight : string ('natural', 'uniform', or 'inverse_variance')
        How to weight the redundant baselines when stacking:
            'natural' - each baseline weighted by its redundancy (default)
            'uniform' - each baseline given equal weight
            'inverse_variance' - each baseline weighted by the weight attribute
    """

    weight = config.Property(proptype=str, default="natural")

    def setup(self, tel):
        """Set the Telescope instance to use.

        Parameters
        ----------
        tel : TransitTelescope
        """

        if self.weight not in ["natural", "uniform", "inverse_variance"]:
            KeyError("Do not recognize weight = %s" % self.weight)

        self.telescope = io.get_telescope(tel)

        # Precalculate the stack properties
        self.bt_stack = np.array(
            [
                (tools.cmap(upp[0], upp[1], self.telescope.nfeed), 0)
                if upp[0] <= upp[1]
                else (tools.cmap(upp[1], upp[0], self.telescope.nfeed), 1)
                for upp in self.telescope.uniquepairs
            ],
            dtype=[("prod", "<u4"), ("conjugate", "u1")],
        )

        # Construct the equivalent prod and stack index_map for the telescope instance
        triu = np.triu_indices(self.telescope.nfeed)
        dt_prod = np.dtype([("input_a", "<u2"), ("input_b", "<u2")])
        self.bt_prod = np.array(triu).astype("<u2").T.copy().view(dt_prod).reshape(-1)

        # Construct the equivalent reverse_map stack for the telescope instance.
        # Note that we identify invalid products here using an index that is the
        # size of the stack axis.
        feedmask = self.telescope.feedmask[triu]

        self.bt_rev = np.empty(
            feedmask.size, dtype=[("stack", "<u4"), ("conjugate", "u1")]
        )
        self.bt_rev["stack"] = np.where(
            feedmask, self.telescope.feedmap[triu], self.telescope.npairs
        )
        self.bt_rev["conjugate"] = np.where(feedmask, self.telescope.feedconj[triu], 0)

    def process(self, ss):
        """Select and reorder the products.

        Parameters
        ----------
        ss : SiderealStream

        Returns
        -------
        sp : SiderealStream
            Dataset containing only the required products.
        """
        # For each input in the file, find the corresponding index in the telescope instance
        input_ind = tools.find_inputs(
            self.telescope.input_index, ss.input, require_match=False
        )

        # Figure out the reverse mapping (i.e., for each input in the telescope instance,
        # find the corresponding index in file)
        rev_input_ind = tools.find_inputs(
            ss.input, self.telescope.input_index, require_match=True
        )

        # Figure out mapping between the frequencies
        freq_ind = tools.find_keys(
            ss.freq[:], self.telescope.frequencies, require_match=True
        )

        bt_freq = ss.index_map["freq"][freq_ind]

        # Determine the input product map and conjugation.
        # If the input timestream is already stacked, then attempt to redefine
        # its representative products so that they contain only feeds that exist
        # and are not masked in the telescope instance.
        if ss.is_stacked:

            stack_new, stack_flag = tools.redefine_stack_index_map(
                self.telescope, ss.input, ss.prod, ss.stack, ss.reverse_map["stack"]
            )

            if not np.all(stack_flag):
                self.log.warning(
                    "There are %d stacked baselines that are masked "
                    "in the telescope instance." % np.sum(~stack_flag)
                )

            ss_prod = ss.prod[stack_new["prod"]]
            ss_conj = stack_new["conjugate"]

        else:
            ss_prod = ss.prod
            ss_conj = np.zeros(ss_prod.size, dtype=np.bool)

        # Create output container
        if isinstance(ss, containers.SiderealStream):
            OutputContainer = containers.SiderealStream
            output_kwargs = {"ra": ss.ra[:]}
        else:
            OutputContainer = containers.TimeStream
            output_kwargs = {"time": ss.time[:]}

        sp = OutputContainer(
            freq=bt_freq,
            input=self.telescope.input_index,
            prod=self.bt_prod,
            stack=self.bt_stack,
            reverse_map_stack=self.bt_rev,
            axes_from=ss,
            attrs_from=ss,
            distributed=True,
            comm=ss.comm,
            **output_kwargs,
        )

        # Add gain dataset.
        # if 'gain' in ss.datasets:
        #     sp.add_dataset('gain')

        # Ensure all frequencies and products are on each node
        ss.redistribute(["ra", "time"])
        sp.redistribute(["ra", "time"])

        # Initialize datasets in output container
        sp.vis[:] = 0.0
        sp.weight[:] = 0.0
        sp.input_flags[:] = ss.input_flags[rev_input_ind, :]

        # The gain transfer below fails when distributed over multiple nodes,
        # have to debug.
        # if 'gain' in ss.datasets:
        #     sp.gain[:] = ss.gain[freq_ind][:, rev_input_ind, :]

        # Infer number of products that went into each stack
        if self.weight != "inverse_variance":

            ssi = ss.input_flags[:]
            ssp = ss.index_map["prod"][:]
            sss = ss.reverse_map["stack"]["stack"][:]
            nstack = ss.vis.shape[1]

            nprod_in_stack = tools.calculate_redundancy(ssi, ssp, sss, nstack)

            if self.weight == "uniform":
                nprod_in_stack = (nprod_in_stack > 0).astype(np.float32)

        # Find the local times (necessary because nprod_in_stack is not distributed)
        ntt = ss.vis.local_shape[-1]
        stt = ss.vis.local_offset[-1]
        ett = stt + ntt

        # Create counter to increment during the stacking.
        # This will be used to normalize at the end.
        counter = np.zeros_like(sp.weight[:])

        # Dereference the global slices now, there's a hidden MPI call in the [:] operation.
        spv = sp.vis[:]
        ssv = ss.vis[:]
        spw = sp.weight[:]
        ssw = ss.weight[:]

        # Iterate over products (stacked) in the sidereal stream
        for ss_pi, ((ii, ij), conj) in enumerate(zip(ss_prod, ss_conj)):

            # Map the feed indices into ones for the Telescope class
            bi, bj = input_ind[ii], input_ind[ij]

            # If either feed is not in the telescope class, skip it.
            if bi is None or bj is None:
                continue

            sp_pi = self.telescope.feedmap[bi, bj]
            feedconj = self.telescope.feedconj[bi, bj]

            # Skip if product index is not valid
            if sp_pi < 0:
                continue

            # Generate weight
            if self.weight == "inverse_variance":
                wss = ssw[freq_ind, ss_pi]

            else:
                wss = (ssw[freq_ind, ss_pi] > 0.0).astype(np.float32)
                wss *= nprod_in_stack[np.newaxis, ss_pi, stt:ett]

            # Accumulate visibilities, conjugating if required
            if feedconj == conj:
                spv[:, sp_pi] += wss * ssv[freq_ind, ss_pi]
            else:
                spv[:, sp_pi] += wss * ssv[freq_ind, ss_pi].conj()

            # Accumulate variances in quadrature.  Save in the weight dataset.
            spw[:, sp_pi] += wss ** 2 * tools.invert_no_zero(ssw[freq_ind, ss_pi])

            # Increment counter
            counter[:, sp_pi] += wss

        # Divide through by counter to get properly weighted visibility average
        sp.vis[:] *= tools.invert_no_zero(counter)
        sp.weight[:] = counter ** 2 * tools.invert_no_zero(sp.weight[:])

        # Switch back to frequency distribution
        ss.redistribute("freq")
        sp.redistribute("freq")

        return sp


class SelectFreq(task.SingleTask):
    """Select a subset of frequencies from a container.

    Attributes
    ----------
    freq_physical : list
        List of physical frequencies in MHz.
        Given first priority.
    channel_range : list
        Range of frequency channel indices, either
        [start, stop, step], [start, stop], or [stop]
        is acceptable.  Given second priority.
    channel_index : list
        List of frequency channel indices.
        Given third priority.
    freq_physical_range : list
        Range of physical frequencies to include given as (low_freq, high_freq).
        Given fourth priority.
    """

    freq_physical = config.Property(proptype=list, default=[])
    freq_physical_range = config.Property(proptype=list, default=[])
    channel_range = config.Property(proptype=list, default=[])
    channel_index = config.Property(proptype=list, default=[])

    def process(self, data):
        """Selet a subset of the frequencies.

        Parameters
        ----------
        data : containers.ContainerBase
            A data container with a frequency axis.

        Returns
        -------
        newdata : containers.ContainerBase
            New container with trimmed frequencies.
        """

        # Set up frequency selection.
        freq_map = data.index_map["freq"]

        # Construct the frequency channel selection
        if self.freq_physical:
            newindex = sorted(
                set(
                    [
                        np.argmin(np.abs(freq_map["centre"] - freq))
                        for freq in self.freq_physical
                    ]
                )
            )

        elif self.channel_range and (len(self.channel_range) <= 3):
            newindex = slice(*self.channel_range)

        elif self.channel_index:
            newindex = self.channel_index

        elif self.freq_physical_range:
            low, high = sorted(self.freq_physical_range)
            newindex = np.where(
                (freq_map["centre"] >= low) & (freq_map["centre"] < high)
            )[0]

        else:
            ValueError(
                "Must specify either freq_physical, channel_range, or channel_index."
            )

        freq_map = freq_map[newindex]

        # Destribute input container over ra or time.
        data.redistribute(["ra", "time", "pixel"])

        # Create new container with subset of frequencies.
        newdata = containers.empty_like(data, freq=freq_map)

        # Make sure all datasets are initialised
        for name in data.datasets.keys():
            if name not in newdata.datasets:
                newdata.add_dataset(name)

        # Redistribute new container over ra or time.
        newdata.redistribute(["ra", "time", "pixel"])

        # Copy over datasets. If the dataset has a frequency axis,
        # then we only copy over the subset.
        if isinstance(data, containers.ContainerBase):

            for name, dset in data.datasets.items():

                if "freq" in dset.attrs["axis"]:
                    slc = [slice(None)] * len(dset.shape)
                    slc[list(dset.attrs["axis"]).index("freq")] = newindex
                    newdata.datasets[name][:] = dset[slc]
                else:
                    newdata.datasets[name][:] = dset[:]

        else:
            newdata.vis[:] = data.vis[newindex]
            newdata.weight[:] = data.weight[newindex]
            newdata.gain[:] = data.gain[newindex]

            newdata.input_flags[:] = data.input_flags[:]

        # Switch back to frequency distribution
        data.redistribute("freq")
        newdata.redistribute("freq")

        return newdata


class MModeTransform(task.SingleTask):
    """Transform a sidereal stream to m-modes.

    Currently ignores any noise weighting.

    The maximum m used in the container is derived from the number of
    time samples, or if a manager is supplied `telescope.mmax` is used.
    """

    def setup(self, manager: Optional[io.TelescopeConvertible] = None):
        """Set the telescope instance if a manager object is given.

        This is used to set the `mmax` used in the transform.

        Parameters
        ----------
        manager : manager.ProductManager, optional
            The telescope/manager used to set the `mmax`. If not set, `mmax`
            is derived from the timestream.
        """
        if manager is not None:
            self.telescope = io.get_telescope(manager)
        else:
            self.telescope = None

    def process(self, sstream: containers.SiderealContainer) -> containers.MContainer:
        """Perform the m-mode transform.

        Parameters
        ----------
        sstream : containers.SiderealStream or containers.HybridVisStream
            The input sidereal stream.

        Returns
        -------
        mmodes : containers.MModes
        """

        contmap = {
            containers.SiderealStream: containers.MModes,
            containers.HybridVisStream: containers.HybridVisMModes,
        }

        # Get the output container and figure out at which position is it's
        # frequency axis
        out_cont = contmap[sstream.__class__]

        sstream.redistribute("freq")

        # Sum the noise variance over time samples, this will become the noise
        # variance for the m-modes
        nra = sstream.weight.shape[-1]
        weight_sum = nra ** 2 * tools.invert_no_zero(
            tools.invert_no_zero(sstream.weight[:]).sum(axis=-1)
        )

        if self.telescope is not None:
            mmax = self.telescope.mmax
        else:
            mmax = sstream.vis.shape[-1] // 2

        # Create the container to store the modes in
        ma = out_cont(
            mmax=mmax,
            oddra=bool(nra % 2),
            axes_from=sstream,
            attrs_from=sstream,
            comm=sstream.comm,
        )
        ma.redistribute("freq")

        # Generate the m-mode transform directly into the output container
        # NOTE: Need to zero fill as not every element gets set within _make_marray
        ma.vis[:] = 0.0
        _make_marray(sstream.vis[:], ma.vis[:])

        # Assign the weights into the container
        ma.weight[:] = weight_sum[np.newaxis, np.newaxis, :, :]

        return ma


def _make_marray(ts, mmodes=None, mmax=None, dtype=None):
    """Make an m-mode array from a sidereal stream.

    This will loop over the first axis of `ts` to avoid needing a lot of memory for
    intermediate arrays.

    It can also write the m-mode output directly into a passed `mmodes` array.
    """

    if dtype is None:
        dtype = np.complex64

    if mmodes is None and mmax is None:
        raise ValueError("One of `mmodes` or `mmax` must be set.")

    if mmodes is not None and mmax is not None:
        raise ValueError("If mmodes is set, mmax must be None.")

    if mmodes is not None and mmodes.shape[2:] != ts.shape[:-1]:
        raise ValueError(
            "ts and mmodes have incompatible shapes: "
            f"{mmodes.shape[2:]} != {ts.shape[:-1]}"
        )

    if mmodes is None:
        mmodes = np.zeros((mmax + 1, 2) + ts.shape[:-1], dtype=dtype)

    if mmax is None:
        mmax = mmodes.shape[0] - 1

    # Total number of modes
    N = ts.shape[-1]
    # Calculate the max m to use for both positive and negative m. This is a little
    # tricky to get correct as we need to account for the number of negative
    # frequencies produced by the FFT
    mlim = min(N // 2, mmax)
    mlim_neg = N // 2 - 1 + N % 2 if mmax >= N // 2 else mmax

    for i in range(ts.shape[0]):
        m_fft = np.fft.fft(ts[i], axis=-1) / ts.shape[-1]

        # Loop and copy over positive and negative m's
        # NOTE: this is done as a loop to try and save memory
        for mi in range(mlim + 1):
            mmodes[mi, 0, i] = m_fft[..., mi]

        for mi in range(1, mlim_neg + 1):
            mmodes[mi, 1, i] = m_fft[..., -mi].conj()

    return mmodes


class MModeInverseTransform(task.SingleTask):
    """Transform m-modes to sidereal stream.

    Currently ignores any noise weighting.

    Attributes
    ----------
    nra : int
        Number of RA bins in the output. Note that if the number of samples does not
        Nyquist sample the maximum m, information may be lost. If not set, then try to
        get from an `original_nra` attribute on the incoming MModes, otherwise determine
        an appropriate number of RA bins from the mmax.
    """

    nra = config.Property(proptype=int, default=None)

    def process(self, mmodes: containers.MContainer) -> containers.SiderealContainer:
        """Perform the m-mode inverse transform.

        Parameters
        ----------
        mmodes : containers.MModes
            The input m-modes.

        Returns
        -------
        sstream : containers.SiderealStream
            The output sidereal stream.
        """
        # NOTE: If n_time is smaller than Nyquist sampling the m-mode axis then
        # the m-modes get clipped. If it is larger, they get zero padded. This
        # is NOT passed directly as parameter 'n' to `numpy.fft.ifft`, as this
        # would give unwanted behaviour (https://github.com/numpy/numpy/pull/7593).

        # Ensure m-modes are distributed in frequency
        mmodes.redistribute("freq")

        # Use the nra property if set otherwise use the natural nra from the incoming
        # container
        nra_cont = 2 * mmodes.mmax + (1 if mmodes.oddra else 0)
        nra = self.nra if self.nra is not None else nra_cont

        # Re-construct array of S-streams
        ssarray = _make_ssarray(mmodes.vis[:], n=nra)
        nra = ssarray.shape[-1]  # Get the actual nra used
        ssarray = mpiarray.MPIArray.wrap(ssarray[:], axis=0, comm=mmodes.comm)

        # Construct container and set visibility data
        sstream = containers.SiderealStream(
            ra=nra,
            axes_from=mmodes,
            attrs_from=mmodes,
            distributed=True,
            comm=mmodes.comm,
        )
        sstream.redistribute("freq")

        # Assign the visibilities and weights into the container
        sstream.vis[:] = ssarray
        # There is no way to recover time information for the weights.
        # Just assign the time average to each baseline and frequency.
        sstream.weight[:] = mmodes.weight[0, 0, :, :][:, :, np.newaxis] / nra

        return sstream


class SiderealMModeResample(task.group_tasks(MModeTransform, MModeInverseTransform)):
    """Resample a sidereal stream by FFT.

    This performs a forward and inverse m-mode transform to resample a sidereal stream.

    Attributes
    ----------
    nra
        The number of RA bins for the output stream.
    """

    nra = config.Property(proptype=int, default=None)


def _make_ssarray(mmodes, n=None):
    # Construct an array of sidereal time streams from m-modes
    marray = _unpack_marray(mmodes, n=n)
    ssarray = np.fft.ifft(marray * marray.shape[-1], axis=-1)

    return ssarray


def _unpack_marray(mmodes, n=None):
    # Unpack m-modes into the correct format for an FFT
    # (i.e. from [m, +/-, freq, baseline] to [freq, baseline, time-FFT])

    shape = mmodes.shape[2:]
    mmax_plus = mmodes.shape[0] - 1
    if (mmodes[mmax_plus, 1, ...].flatten() == 0).all():
        mmax_minus = mmax_plus - 1
    else:
        mmax_minus = mmax_plus

    if n is None:
        ntimes = mmax_plus + mmax_minus + 1
    else:
        ntimes = n
        mmax_plus = np.amin((ntimes // 2, mmax_plus))
        mmax_minus = np.amin(((ntimes - 1) // 2, mmax_minus))

    # Create array to contain mmodes
    marray = np.zeros(shape + (ntimes,), dtype=np.complex128)
    # Add the DC bin
    marray[..., 0] = mmodes[0, 0]
    # Add all m-modes up to mmax_minus
    for mi in range(1, mmax_minus + 1):
        marray[..., mi] = mmodes[mi, 0]
        marray[..., -mi] = mmodes[mi, 1].conj()

    if mmax_plus != mmax_minus:
        # In case of even number of samples. Add the Nyquist frequency.
        marray[..., mmax_plus] = mmodes[mmax_plus, 0]

    return marray


class Regridder(task.SingleTask):
    """Interpolate time-ordered data onto a regular grid.

    Uses a maximum-likelihood inverse of a Lanczos interpolation to do the
    regridding. This gives a reasonably local regridding, that is pretty well
    behaved in m-space.

    Attributes
    ----------
    samples : int
        Number of samples to interpolate onto.
    start: float
        Start of the interpolated samples.
    end: float
        End of the interpolated samples.
    lanczos_width : int
        Width of the Lanczos interpolation kernel.
    snr_cov: float
        Ratio of signal covariance to noise covariance (used for Wiener filter).
    mask_zero_weight: bool
        Mask the output noise weights at frequencies where the weights were
        zero for all time samples.
    """

    samples = config.Property(proptype=int, default=1024)
    start = config.Property(proptype=float)
    end = config.Property(proptype=float)
    lanczos_width = config.Property(proptype=int, default=5)
    snr_cov = config.Property(proptype=float, default=1e-8)
    mask_zero_weight = config.Property(proptype=bool, default=False)

    def setup(self, observer):
        """Set the local observers position.

        Parameters
        ----------
        observer : :class:`~caput.time.Observer`
            An Observer object holding the geographic location of the telescope.
            Note that :class:`~drift.core.TransitTelescope` instances are also
            Observers.
        """
        self.observer = observer

    def process(self, data):
        """Regrid visibility data in the time direction.

        Parameters
        ----------
        data : containers.TODContainer
            Time-ordered data.

        Returns
        -------
        new_data : containers.TODContainer
            The regularly gridded interpolated timestream.
        """

        # Redistribute if needed
        data.redistribute("freq")

        # View of data
        weight = data.weight[:].view(np.ndarray)
        vis_data = data.vis[:].view(np.ndarray)

        # Get input time grid
        timelike_axis = data.vis.attrs["axis"][-1]
        times = data.index_map[timelike_axis][:]

        # check bounds
        if self.start is None:
            self.start = times[0]
        if self.end is None:
            self.end = times[-1]
        if self.start < times[0] or self.end > times[-1]:
            msg = "Start or end points for regridder fall outside bounds of input data."
            self.log.error(msg)
            raise RuntimeError(msg)

        # perform regridding
        new_grid, new_vis, ni = self._regrid(vis_data, weight, times)

        # Wrap to produce MPIArray
        new_vis = mpiarray.MPIArray.wrap(new_vis, axis=data.vis.distributed_axis)
        ni = mpiarray.MPIArray.wrap(ni, axis=data.vis.distributed_axis)

        # Create new container for output
        cont_type = data.__class__
        new_data = cont_type(axes_from=data, **{timelike_axis: new_grid})
        new_data.redistribute("freq")
        new_data.vis[:] = new_vis
        new_data.weight[:] = ni

        return new_data

    def _regrid(self, vis_data, weight, times):

        # Create a regular grid, padded at either end to supress interpolation issues
        pad = 5 * self.lanczos_width
        interp_grid = (
            np.arange(-pad, self.samples + pad, dtype=np.float64) / self.samples
        )
        # scale to specified range
        interp_grid = interp_grid * (self.end - self.start) + self.start

        # Construct regridding matrix for reverse problem
        lzf = regrid.lanczos_forward_matrix(
            interp_grid, times, self.lanczos_width
        ).T.copy()

        # Reshape data
        vr = vis_data.reshape(-1, vis_data.shape[-1])
        nr = weight.reshape(-1, vis_data.shape[-1])

        # Construct a signal 'covariance'
        Si = np.ones_like(interp_grid) * self.snr_cov

        # Calculate the interpolated data and a noise weight at the points in the padded grid
        sts, ni = regrid.band_wiener(lzf, nr, Si, vr, 2 * self.lanczos_width - 1)

        # Throw away the padded ends
        sts = sts[:, pad:-pad].copy()
        ni = ni[:, pad:-pad].copy()
        interp_grid = interp_grid[pad:-pad].copy()

        # Reshape to the correct shape
        sts = sts.reshape(vis_data.shape[:-1] + (self.samples,))
        ni = ni.reshape(vis_data.shape[:-1] + (self.samples,))

        if self.mask_zero_weight:
            # set weights to zero where there is no data
            w_mask = weight.sum(axis=-1) != 0.0
            ni *= w_mask[..., np.newaxis]

        return interp_grid, sts, ni


class ShiftRA(task.SingleTask):
    """Add a shift to the RA axis.

    This is useful for fixing a bug in earlier revisions of CHIME processing.

    Parameters
    ----------
    delta : float
        The shift to *add* to the RA axis.
    """

    delta = config.Property(proptype=float)

    def process(
        self, sscont: containers.SiderealContainer
    ) -> containers.SiderealContainer:
        """Add a shift to the input sidereal cont.

        Parameters
        ----------
        sscont
            The container to shift. The input is modified in place.

        Returns
        -------
        sscont
            The shifted container.
        """

        if not isinstance(sscont, containers.SiderealContainer):
            raise TypeError(
                f"Expected a SiderealContainer, got {type(sscont)} instead."
            )

        sscont.ra[:] += self.delta

        return sscont


class SelectPol(task.SingleTask):
    """Extract a subset of polarisations, including Stokes parameters.

    This currently only extracts Stokes I.

    Attributes
    ----------
    pol : list
        Polarisations to extract. Only Stokes I extraction is supported (i.e. `pol =
        ["I"]`).
    """

    pol = config.Property(proptype=list)

    def process(self, polcont):
        """Extract the specified polarisation from the input.

        This will combine polarisation pairs to get instrumental Stokes polarisations if
        requested.

        Parameters
        ----------
        polcont : ContainerBase
            A container with a polarisation axis.

        Returns
        -------
        selectedpolcont : same as polcont
            A new container with the selected polarisation.
        """

        polcont.redistribute("freq")

        if "pol" not in polcont.axes:
            raise ValueError(
                f"Container of type {type(polcont)} does not have a pol axis."
            )

        if len(self.pol) != 1 or self.pol[0] != "I":
            raise NotImplementedError("Only selecting stokes I is currently working.")

        outcont = containers.empty_like(polcont, pol=np.array(self.pol))
        outcont.redistribute("freq")

        # Get the locations of the XX and YY components
        XX_ind = list(polcont.index_map["pol"]).index("XX")
        YY_ind = list(polcont.index_map["pol"]).index("YY")

        for name, dset in polcont.datasets.items():

            if "pol" not in dset.attrs["axis"]:
                outcont.datasets[name][:] = dset[:]
            else:
                pol_axis_pos = list(dset.attrs["axis"]).index("pol")

                sl = tuple([slice(None)] * pol_axis_pos)
                outcont.datasets[name][sl + (0,)] = dset[sl + (XX_ind,)]
                outcont.datasets[name][sl + (0,)] += dset[sl + (YY_ind,)]
                outcont.datasets[name][:] *= 0.5

        return outcont



class TransformJanskyToKelvin(task.SingleTask):
    """Task to convert from Jy to Kelvin and vice-versa.

    This integrates over the primary beams in the telescope class to derive the
    brightness temperature to flux conversion.

    Attributes
    ----------
    convert_Jy_to_K : bool
        If True, apply a Jansky to Kelvin conversion factor. If False apply a Kelvin to
        Jansky conversion.
    reference_declination : float, optional
        The declination to set the flux reference for. A source transiting at this
        declination will produce a visibility signal equal to its flux. If `None`
        (default) use the zenith.
    share : {"none", "all"}
        Which datasets should the output share with the input. Default is "all".
    nside : int
        The NSIDE to use for the primary beam area calculation. This may need to be
        increased for beams with intricate small scale structure. Default is 256.
    """

    convert_Jy_to_K = config.Property(proptype=bool, default=True)
    reference_declination = config.Property(proptype=float, default=None)
    share = config.enum(["none", "all"], default="all")

    nside = config.Property(proptype=int, default=256)

    def setup(self, telescope: io.TelescopeConvertible):
        """Set the telescope object.

        Parameters
        ----------
        telescope
            An object we can get a telescope object from. This telescope must be able to
            calculate the beams at all incoming frequencies.
        """
        self.telescope = io.get_telescope(telescope)
        self.telescope._init_trans(self.nside)

        # If not explicitly set, use the zenith as the reference declination
        if self.reference_declination is None:
            self.reference_declination = self.telescope.latitude

        self._omega_cache = {}

    def _beam_area(self, feed, freq):
        """Calculate the primary beam solid angle."""
        import healpy

        beam = self.telescope.beam(feed, freq)
        horizon = self.telescope._horizon[:, np.newaxis]
        beam_pow = np.sum(np.abs(beam) ** 2 * horizon, axis=1)

        pxarea = 4 * np.pi / beam.shape[0]
        omega = beam_pow.sum() * pxarea

        # Normalise omega by the squared magnitude of the beam at the reference position
        # NOTE: this is slightly less accurate than the previous approach of reseting
        # the internal `_angpos` property to force evaluation of the beam at the exact
        # coordinates, but is more generically applicable, and works (for instance) with
        # the CHIMEExternalBeam class.
        #
        # Also, for a reason I don't fully understand it's more accurate to use the
        # value of the pixel including the reference position, and not do an
        # interpolation using it's neighbours...
        beam_ref = beam_pow[
            healpy.ang2pix(self.nside, 0.0, self.reference_declination, lonlat=True)
        ]
        omega *= tools.invert_no_zero(beam_ref)

        return omega

    def process(self, sstream: containers.SiderealStream) -> containers.SiderealStream:
        """Apply the brightness temperature to flux conversion to the data.

        Parameters
        ----------
        sstream
            The visibilities to apply the conversion to. They are converted to/from
            brightness temperature units depending on the setting of `convert_Jy_to_K`.

        Returns
        -------
        new_sstream
            Visibilities with the conversion applied. This may be the same as the input
            container if `share == "all"`.
        """

        import scipy.constants as c

        sstream.redistribute("freq")

        # Get the local frequencies in the sidereal stream
        sfreq = sstream.vis.local_offset[0]
        efreq = sfreq + sstream.vis.local_shape[0]
        local_freq = sstream.freq[sfreq:efreq]

        # Get the indices of the incoming frequencies as far as the telescope class is
        # concerned
        local_freq_inds = []
        for freq in local_freq:
            local_freq_inds.append(np.argmin(np.abs(self.telescope.frequencies - freq)))

        # Get the feedpairs we have data for and their beamclass (usually this maps to
        # polarisation)
        feedpairs = structured_to_unstructured(sstream.prodstack)
        beamclass_pairs = self.telescope.beamclass[feedpairs]

        # Calculate all the unique beams that we need to calculate areas for
        unique_beamclass, bc_index = np.unique(beamclass_pairs, return_index=True)

        # Calculate any missing beam areas and to the cache
        for beamclass, bc_ind in zip(unique_beamclass, bc_index):
            feed_ind = feedpairs.ravel()[bc_ind]

            for freq, freq_ind in zip(local_freq, local_freq_inds):
                key = (beamclass, freq)

                if key not in self._omega_cache:
                    self._omega_cache[key] = self._beam_area(feed_ind, freq_ind)

        # Loop over all frequencies and visibilities and get the effective primary
        # beam area for each
        om_ij = np.zeros((len(local_freq), sstream.vis.shape[1]))
        for fi, freq in enumerate(local_freq):
            for bi, (bci, bcj) in enumerate(beamclass_pairs):
                om_i = self._omega_cache[(bci, freq)]
                om_j = self._omega_cache[(bcj, freq)]
                om_ij[fi, bi] = (om_i * om_j) ** 0.5

        # Calculate the Jy to K conversion
        wavelength = (c.c / (local_freq * 10 ** 6))[:, np.newaxis, np.newaxis]
        K_to_Jy = 2 * 1e26 * c.k * om_ij[:, :, np.newaxis] / wavelength ** 2
        Jy_to_K = tools.invert_no_zero(K_to_Jy)

        # Get the container we will apply the conversion to (either the input, or a
        # copy)
        if self.share == "all":
            new_stream = sstream
        else:  # self.share == "none"
            new_stream = sstream.copy()

        # Apply the conversion to the data and the weights
        if self.convert_Jy_to_K:
            new_stream.vis[:] *= Jy_to_K
            new_stream.weight[:] *= K_to_Jy ** 2
        else:
            new_stream.vis[:] *= K_to_Jy
            new_stream.weight[:] *= Jy_to_K ** 2

        return new_stream


class RingMapToHealpixMap(task.SingleTask):
    """Convert an input ringmap to a healpix map.

    Attributes
    ----------
    nside : int
        Nside parameter for output healpix map.
        Recommended value is <=128 to avoid too many blank healpix
        pixels for default CHIME ringmap resolution. Default: 128
    coord_frame : string, optional
        Coordinate frame to use in computing sky positions of healpix pixels.
        Must be one of 'icrs' or 'cirs'. Default: 'cirs'.
    fill_value : float, optional
        Value to fill empty healpix pixels with. Default: NaN
    median_subtract: bool, optional
        Whether to subtract the median across RA from the ringmap before
        converting to healpix. Default: False
    mult_by_weights : bool, optional
        Whether to multiply the ringmap by its (normalized) weights at
        each pol and frequency before converting to healpix. Default: False.
    use_unit_weights : bool, optional
        In mult_by_weights, use unit weights instead of weights taken from
        ringmap. (This can be used to check the impact of the ringmap weights,
        while still accounting for the ringmap's incomplete sky coverage.)
        Default: False.
    filter_weights_m0 : bool
        Filter |m|>0 components out of the weights. Default: False.
    filter_map_with_m_pixwin : bool
        After convering the ringmap to healpix, apply a filter in m space
        corresponding to a top-hat in RA, with width equal to the RA width
        of pixels in the original ringmap. This filter takes the form
        W_m = 2 / (m * dra) sin(m * dra / 2) with dra in rad. Default: False.
    map_nan_to_num : bool, optional
        Convert NaNs in output map to numbers. Default: False.
    """

    nside = config.Property(proptype=int, default=128)
    coord_frame = config.enum(["icrs", "cirs"], default="cirs")
    fill_value = config.Property(proptype=float, default=np.nan)
    median_subtract = config.Property(proptype=bool, default=False)
    mult_by_weights = config.Property(proptype=bool, default=False)
    use_unit_weights = config.Property(proptype=bool, default=False)
    filter_weights_m0 = config.Property(proptype=bool, default=False)
    filter_map_with_m_pixwin = config.Property(proptype=bool, default=False)
    linear_weights_test = config.Property(proptype=bool, default=False)
    map_nan_to_num = config.Property(proptype=bool, default=False)

    # Skip NaN checks, because it is likely (and expected) that output
    # map will contain some NaNs
    nan_check = False
    nan_skip = False
    nan_dump = False

    def setup(self, bt):
        """Load the telescope.

        Parameters
        ----------
        bt : ProductManager or BeamTransfer
            Beam Transfer manager.
        """
        self.beamtransfer = io.get_beamtransfer(bt)
        self.telescope = io.get_telescope(bt)

    def process(self, ringmap: containers.RingMap) -> containers.Map:
        """Convert an input ringmap to a healpix map.

        Parameters
        ----------
        ringmap: RingMap
            The ringmap to convert to healpix.

        Returns
        -------
        map_: Map
            The output healpix map.
        """

        # Calculate the epoch for the data so we can calculate the correct
        # CIRS coordinates
        if "lsd" not in ringmap.attrs:
            ringmap.attrs["lsd"] = 1950
            self.log.error("Input must have an LSD attribute to calculate the epoch.")

        # Ensure ringmap is distrubited in frequency
        ringmap.redistribute("freq")

        # Convert elevation coordinates in ringnmap to dec
        dec = np.degrees(np.arcsin(ringmap.el)) + self.telescope.latitude

        # Cut elevation/dec values at north celestial pole
        # el_imax = -1e20
        el_imax = np.argmin(np.abs(dec - 90.0))
        sin_za_cut = ringmap.el[:el_imax]
        dec_cut = dec[:el_imax]

        # Map angular sky coordinates in ringmap to healpix pixel coordinates
        hp_pix_coords = self._make_healpix_pixel_coords(ringmap.ra, dec_cut, ringmap.attrs["lsd"], self.nside)

        # Warn that we'll only consider beam 0
        # TODO: add support for >1 beam
        if len(ringmap.index_map["beam"]) > 1:
            self.log.warning(
                "%d beams present in ringmap, but only beam 0 will be converted to healpix" % len(ringmap.index_map["beam"])
            )

        # Make container to store healpix maps
        map_ = containers.Map(
            pixel=hp.nside2npix(self.nside),
            pol=ringmap.pol,
            axes_from=ringmap,
            attrs_from=ringmap,
            distributed=True,
            comm=ringmap.comm,
        )
        map_.add_dataset("weight")
        map_.redistribute("freq")

        # Get local sections of ringmap, weights (if needed late), and healpix map,
        # along with local offset and shape of each frequency section
        ringmap_local = ringmap.map[:]
        weight_local = ringmap.weight[:]
        map_local = map_.map[:]
        map_weight_local = map_.weight[:]
        lo = ringmap.map.local_offset[2]
        ls = ringmap.map.local_shape[2]

        # Loop over frequency
        for fi_local, fi in enumerate(ringmap.freq[lo : lo + ls]):
            self.log.debug(
                "Converting maps for freq = %g MHz" % fi
            )

            for pi in range(len(ringmap.pol)):
                # Fetch map and weights at this frequency and polarization,
                # and transpose to be packed as [el, ra]
                in_map = ringmap_local[0, pi, fi_local].T
                in_weight = weight_local[pi, fi_local].T

                # Cut sin(za) range to be < 90 deg
                in_map = in_map[:el_imax]
                in_weight = in_weight[:el_imax]

                # If requested, subtract median at each dec from map
                if self.median_subtract:
                    in_map = self._subtract_median(in_map)

                # Put ringmap pixel values into dataframe, and copy map values into
                # corresponding healpix pixels, averaging ringmap pixels if more than
                # one pixel center falls into a given healpix pixel. Healpix pixels
                # with no corresponding ringmap pixel get fill_value.
                # Note that requesting an nside value too low will result in many blakc
                # pixels - for default CHIME ringmap resolution, nside<= 128 is recommended.
                df = pd.DataFrame({"indices": hp_pix_coords, "data": in_map.flatten()})
                datalist = df.groupby("indices").mean()
                desired_indices = pd.Series(np.arange(hp.nside2npix(self.nside)))
                is_in_index = desired_indices.isin(datalist.index)
                desired_indices[:] = self.fill_value
                desired_indices[is_in_index] = datalist.data
                map_local[fi_local, pi] = np.array(desired_indices)
                if self.map_nan_to_num:
                    map_local[fi_local, pi] = np.nan_to_num(map_local[fi_local, pi])
                # If desired, apply pixel window function corresponding to dra from ringmap
                if self.filter_map_with_m_pixwin:
                    alm = hputil.sphtrans_sky(map_local[fi_local : fi_local+1])
                    m_for_filt = np.arange(alm.shape[-1])
                    dra_for_filt = np.deg2rad(np.median(np.abs(np.diff(ringmap.index_map["ra"]))))
                    x_for_filt = m_for_filt * dra_for_filt / 2
                    w_rm_filt = np.ones_like(x_for_filt)
                    w_rm_filt[1:] = np.sin(x_for_filt[1:]) / x_for_filt[1:]
                    alm *= w_rm_filt[np.newaxis, np.newaxis, np.newaxis, :]
                    map_local[fi_local : fi_local+1] = hputil.sphtrans_inv_sky(alm, self.nside)

                # Do same thing for weights
                if not self.use_unit_weights:
                    df = pd.DataFrame({"indices": hp_pix_coords, "data": in_weight.flatten()})
                else:
                    df = pd.DataFrame({"indices": hp_pix_coords, "data": np.ones_like(in_weight.flatten())})
                datalist = df.groupby("indices").mean()
                desired_indices = pd.Series(np.arange(hp.nside2npix(self.nside)))
                is_in_index = desired_indices.isin(datalist.index)
                desired_indices[:] = self.fill_value
                desired_indices[is_in_index] = datalist.data
                map_weight_local[fi_local, pi] = np.array(desired_indices)
                # Additionally, convert any NaNs to zeros in weights
                map_weight_local[fi_local, pi] = np.nan_to_num(map_weight_local[fi_local, pi])
                # If desired, overwrite weights with weights that are equal to the dec of each source
                # (for testing purposes)
                if self.linear_weights_test:
                    map_weight_local[fi_local, pi][map_weight_local[fi_local, pi] != 0] = hp.pix2ang(
                        self.nside, np.arange(len(map_weight_local[fi_local, pi]))[map_weight_local[fi_local, pi] != 0], lonlat=True
                    )[1]

            # If desired, filter healpix weight map to only have m=0 component
            if self.filter_weights_m0:
                alm = hputil.sphtrans_sky(map_weight_local[fi_local : fi_local+1])
                alm[:, :, :, 1:] = 0
                map_weight_local[fi_local : fi_local+1] = hputil.sphtrans_inv_sky(alm, self.nside)

            # If requested, multiply weights into map, normalized by mean of weights
            # (with mean taken in healpix pixelization)
            if self.mult_by_weights:
                map_local[fi_local] *= map_weight_local[fi_local] / map_weight_local[fi_local].mean(axis=1)[:, np.newaxis]

        return map_

    def _make_healpix_pixel_coords(self, ra, dec, csd, nside):
        """Convert ringmap pixel coordinates to healpix pixel coordinates.

        Parameters
        ----------
        ra : np.array
            1d array of RA values in ringmap
        dec : np.array
            1d array of dec values in ringmap
        csd : int
            CHIME sidereal day of ringmap
        nside : int
            Healpix nside for output map
        Returns
        -------
        hp_pix_coords : np.array
            Healpix pixel coordinates
        """

        # Make 2d arrays of RA and dec at each map pixel
        nra, ndec = ra.shape[0], dec.shape[0]
        rara = np.ones((ndec, nra)) * ra[np.newaxis, :]
        decdec = np.ones((ndec, nra)) * dec[:, np.newaxis]

        # Make array of sky coordinates at each map pixel, then delete temporary
        # RA, dec arrays
        skycoord = SkyCoord(
            rara.flatten() * u.deg,
            decdec.flatten() * u.deg,
            frame=self.coord_frame,
            obstime=Time(datetime.datetime.fromtimestamp(ephemeris.csd_to_unix(csd))),
        )
        del rara
        del decdec

        # Convert angular sky coordinates to healpix pixel coordinates for specified
        # nside
        hp_pix_coords = hp.ang2pix(
            nside=nside,
            theta=skycoord.icrs.ra.value,
            phi=skycoord.icrs.dec.value,
            lonlat=True,
        )

        return hp_pix_coords


    def _subtract_median(self, in_map, axis=1):
        """Subtract median from ringmap along specified axis.

        Parameters
        ----------
        in_map : np.array, packed as [el, ra]
            The input ringmap

        Returns
        -------
        out_map : np.array, packed as [el, ra]
            Median-subtracted ringmap
        """

        map_ramedian = np.median(in_map, axis=axis, keepdims=True)
        return in_map - map_ramedian


class MSumTable(containers.FreqContainer):
    """A container for holding the output of MapEllMSum.
    """

    _axes = ("pol",)

    _dataset_spec = {
        "msum": {
            "axes": ["freq", "pol"],
            "dtype": np.float64,
            "initialise": True,
            "distributed": True,
            "distributed_axis": "freq",
        }
    }

    def __init__(self, ell, *args, **kwargs):

        super(MSumTable, self).__init__(*args, **kwargs)
        self.attrs["ell"] = ell

    @property
    def msum(self):
        return self.datasets["msum"]


class MapEllMSum(task.SingleTask):
    """Sum a map's spherical harmonic coefficients over m for specific ell.

    Specifically, this task computes
        1 / (4 \pi) * ( a_{\ell 0} + 2 * \sum_{m=1}^\ell Re[a_{\ell m}] )
    for a specific input ell. This sum corresponds to the angular transfer
    function associated with stacking on a source catalog.

    This task accepts healpix maps and ringmaps: cora's healpy-based routines
    are used for harmonic transforms of the former, while a libsharp-based
    routine is used for the latter.

    Attributes
    ----------
    ell : int
        Spherical harmonic ell of interest.
<<<<<<< HEAD
    kperp : float
        k_perp value of interest (in units of h/Mpc), which is translated
        to an ell at each frequency using the flat-sky approximation
        (k_perp = ell / chi). Overrides ell if present.
=======
    nthreads : int
        Number of OpenMP threads to use for SHTs of ringmaps (ignored for
        healpix maps). Default: 1.
    mult_by_weights : bool
        Multiply ringmap by weights (normalized by mean at each frequency)
        before taking SHT (ignored for healpix maps). Default: False.
    use_unit_weights : bool
        Replace ringmap weights by unity for pixels within the horizon,
        if multiplying map by weights before SHT. Ignored in mult_by_weights
        is False or working with a healpix map. Default: False.
>>>>>>> 39ad7cf5
    """

    ell = config.Property(proptype=int, default=None)
    kperp = config.Property(proptype=float, default=None)

    def setup(self, bt):
        """Get telescope and check input parameters.

        Parameters
        ----------
        bt : ProductManager or BeamTransfer
            Beam Transfer maanger.
        """
        self.beamtransfer = io.get_beamtransfer(bt)
        self.telescope = io.get_telescope(bt)

        if self.ell is None and self.kperp is None:
            raise config.CaputConfigError("Must specify either ell or kperp!")

        if self.kperp is not None:
            c = Cosmology()
            self.ell_arr = np.rint(
                self.kperp
                * c.comoving_distance(units.nu21/self.telescope.frequencies - 1)
            ).astype(int)
        else:
            self.ell_arr = (
                np.ones_like(self.telescope.frequencies, dtype=int)
                * self.ell
            )

<<<<<<< HEAD
    def process(self, map_: containers.Map) -> MSumTable:
        """Take SHT of map and sum a_{ell m} over m for specific ell(s).
=======
    nthreads = config.Property(proptype=int, default=1)
    mult_by_weights = config.Property(proptype=bool, default=False)
    use_unit_weights = config.Property(proptype=bool, default=False)

    latitude = None
    
    def setup(self, manager: Optional[io.TelescopeConvertible] = None):
        """Set the telescope that determines the observing latitude.

        Parameters
        ----------
        manager : manager.ProductManager, optional
            The telescope/manager used to set the observing latitude.
            Ignored if working with a healpix map.
        """
        if manager is not None:
            tel = io.get_telescope(manager)
            self.latitude = np.deg2rad(tel.latitude)
            
    
    def process(self, map_: Union[containers.Map, containers.RingMap]) -> MSumTable:
        """Take SHT of map and sum a_{ell m} over m for specific ell.
>>>>>>> 39ad7cf5

        Parameters
        ----------
        map_: Map or RingMap
            The input healpix map or ringmap.

        Returns
        -------
        msum: MSumTable
            The output sums of spherical harmonic coefficients.
        """

<<<<<<< HEAD
        nside = hp.npix2nside(len(map_.index_map["pixel"]))
        if self.ell_arr.max() > 3 * nside - 1:
            raise ValueError("Ell cannot be larger than 3*nside-1!")

=======
>>>>>>> 39ad7cf5
        # Create MSumTable container
        msum = MSumTable(
            ell = self.ell_arr,
            axes_from=map_,
            attrs_from=map_,
            distributed=True,
            comm=map_.comm,
        )

<<<<<<< HEAD
        # Ensure the map is distributed across frequency
        map_.redistribute("freq")

=======
        # Make sure map is distributed in frequency
        map_.redistribute("freq")
        
>>>>>>> 39ad7cf5
        # Get local sections of input map and output table
        msum_local = msum.msum[:]
<<<<<<< HEAD
        local_shape = msum.msum.local_shape[0]
        local_offset = msum.msum.local_offset[0]

        # Compute spherical harmonic coefficients for local map section,
        # packed as [freq, pol, ell, m]
        alm_local = hputil.sphtrans_sky(np.nan_to_num(map_local))

        # Put m sums into container
        for fi in range(local_shape):
            msum_local[fi, :] = (
                alm_local[fi, :, self.ell_arr[local_offset + fi], 0]
                + 2 * alm_local[fi, :, self.ell_arr[local_offset + fi], 1:].sum(axis=-1).real
            ) / (4 * np.pi)

        # Save kperp to attributes
        if self.kperp is not None:
            msum.attrs["kperp"] = self.kperp

=======
        map_local = map_.map[:]
        
        if isinstance(map_, containers.Map):
        
            nside = hp.npix2nside(len(map_.index_map["pixel"]))
            if self.ell > 3 * nside - 1:
                raise ValueError("Ell cannot be larger than 3*nside-1!")   

            # Compute spherical harmonic coefficients for local map section,
            # packed as [freq, pol, ell, m]
            alm_local = hputil.sphtrans_sky(np.nan_to_num(map_local))

            # Put m sums into container
            msum_local[:] = (
                alm_local[:, :, self.ell, 0]
                + 2 * alm_local[:, :, self.ell, 1:].sum(axis=-1).real
            ) / (4 * np.pi)

        else: # containers.RingMap
            import ducc0

            if self.latitude is None:
                raise ValueError("Must specify telescope to transform a ringmap!")

            # ducc's Gauss-Legendre scheme requires a number of iso-latitude rings
            # equal to lmax+1, so we set our lmax based on the length of the el axis
            lmax = len(map_.el) - 1
            mmax = lmax

            # For the Gauss-Legendre scheme, it is recommended that each ring contain
            # >=2*lmax+1 values, so let's warn the user if this is not satisfied
            if len(map_.ra) < 2*lmax+1:
                self.log.warning(
                    "Warning: ringmap has < 2*lmax+1 RA values, which is not recommended for the ducc SHT"
                )

            # Get indices of m=0 and m>0 elements of alm array
            m0_idx = hp.Alm.getidx(lmax, self.ell, 0)
            mg0_idx = hp.Alm.getidx(lmax, self.ell, np.arange(1, self.ell+1))

            # The outputs of the ducc routines appear to have a different convention
            # than a_lm's from healpix, requiring us to flip the sign of odd-m coefficients
            mg0_signflip = (-1)**(np.arange(1, self.ell+1) % 2)

            # If telescope is not at the equator, we'll need to shift the el axis of
            # the ringmap such that the NCP corresponds to final element of the el axis.
            # We prepare for this by finding the amount to shift by
            if self.latitude != 0.:
                original_za = np.arcsin(map_.el)
                ncp_idx = np.argmin(np.abs(original_za + self.latitude - 0.5 * np.pi))
                el_idx_shift = len(original_za) - 1 - ncp_idx
            else:
                el_idx_shift = 0
            
            # If we'll need the weights, we need to find their mean over frequency and sky
            # at each pol, after shifting the el axis as above
            if self.mult_by_weights:
                weight_local = map_.weight[:]

                # If telescope is not at the equator, translate weights along el axis
                # as described above
                weight_rolled = np.roll(weight_local, el_idx_shift, axis=3)
                weight_rolled[:, :, :, :el_idx_shift] = 0
                # If using unit weights, set weights corresponding to observable part of
                # sky to unity
                if self.use_unit_weights:
                    weight_rolled[:, :, :, el_idx_shift:] = 1

                # We want to normalize the weights by their mean over the sphere, and
                # over frequency.
                # To do so, we multiply the weights by a cos(za) factor that accounts
                # for the polar-angle-dependence of the ringmap pixel solid angle,
                # and further multiply by pi/2. The latter factor can be derived
                # from the expression for the pixel-solid-angle-weighted mean
                # of the ringmap weights: \sum_pix \Omega_pix w_pix / \sum_pix Omega_pix.
                weight_local_sum = 0.5 * np.pi * np.sum(
                    np.cos(np.arcsin(map_.el))[np.newaxis, np.newaxis, np.newaxis, :] * weight_rolled,
                    axis=(2,3)
                )
                weight_global_mean = self.comm.allreduce(weight_local_sum.sum(axis=1))
                weight_global_mean /= np.prod(map_.weight.global_shape[1:])
                
                self.log.info("Multiplying ringmap by normalized weights before taking SHT")
                
            # Need to loop over pol and freq, since ducc routine requires a 3d array
            # where the zeroth axis has length 1 for a spin-0 map.
            for pi, p in enumerate(map_.pol):
                for fi in range(map_local.shape[2]):
                    # Only consider zeroth beam in ringmap, and transpose map input
                    # to be packed as [el, ra]
                    map_for_sht = np.array([map_local[0, pi, fi].view(np.ndarray).T])

                    # If telescope is not at the equator, shift el axis of map such that
                    # NCP corresponds to final element of el axis
                    map_for_sht = np.roll(map_for_sht, el_idx_shift, axis=1)
                    map_for_sht[0, :el_idx_shift] = 0
                    
                    # If desired, multiply by normalized weights
                    if self.mult_by_weights:
                        weight_for_sht = weight_local[pi, fi].view(np.ndarray).T

                        # If telescope is not at the equator, translate weights in same manner
                        # as map
                        weight_for_sht = np.roll(weight_for_sht, el_idx_shift, axis=0)
                        weight_for_sht[:el_idx_shift] = 0
                        if self.use_unit_weights:
                            weight_for_sht[el_idx_shift:] = 1

                        # Multiply weights into map, normalized by mean computed earlier
                        map_for_sht *= weight_for_sht / weight_global_mean[pi]

                    # Do SHT
                    alm_local = ducc0.sht.experimental.analysis_2d(
                        map=map_for_sht,
                        lmax=lmax,
                        mmax=mmax, 
                        spin=0,
                        geometry="GL",
                        nthreads=self.nthreads
                    )

                    # Put m sums into container
                    msum_local[fi, pi] = (
                        alm_local[0, m0_idx].real
                        + 2 * (mg0_signflip * alm_local[0, mg0_idx]).sum().real
                    ) / (4 * np.pi)
            
>>>>>>> 39ad7cf5
        return msum


class MultiplyMaps(task.SingleTask):
    """Multiply two healpix maps.

    If the map resolutions differ, the second map is up/downgraded
    to match the first. There is also the option to filter the |m|>0
    components out of the second map, and to normalize the second map
    by its mean.

    Attributes
    ----------
    map2_pol0_only : bool
        Multiply all polarizations of the first map by the unpolarized
        part of the second map. Useful if the second map is a selection
        function, for example. Default: False.
    filter_map2_m0 : bool
        Filter |m|>0 components out of the second map. Default: False.
    mean_normalize_map2 : bool
        Divide map2 by its mean at each frequency prior to m-filtering.
        Default: False.
    nan_to_num : bool
        If either input map contains NaNs, convert to numbers with numpy.
        Default: True.

    """

    map2_pol0_only = config.Property(proptype=bool, default=False)
    filter_map2_m0 = config.Property(proptype=bool, default=False)
    mean_normalize_map2 = config.Property(proptype=bool, default=False)
    nan_to_num = config.Property(proptype=bool, default=True)

    def process(self, map1: containers.Map, map2: containers.Map) -> containers.Map:
        """Multiply maps, processing map 2 if necessary.

        Parameters
        ----------
        map1, map2: Map
            Input healpix maps.

        Returns
        -------
        map_out: Map
            Output healpix map.
        """

        # Get npix and nside of maps
        npix1 = len(map1.index_map["pixel"])
        npix2 = len(map2.index_map["pixel"])
        nside1 = hp.npix2nside(npix1)
        nside2 = hp.npix2nside(npix2)

        # Create container for output map
        out_map = containers.Map(
            pixel=npix1,
            axes_from=map1,
            attrs_from=map1,
            distributed=True,
            comm=map1.comm,
        )

        # Get local sections of maps
        map1_local = map1.map[:]
        map2_local = map2.map[:]
        out_map_local = out_map.map[:]

        # Convert NaNs to numbers, if desired
        if self.nan_to_num:
            map1_local = np.nan_to_num(map1_local)
            map2_local = np.nan_to_num(map2_local)

        # If map resolutions differ, up/downgrade map2 to match map 1.
        # Note: it would probably be better to do this by forward and
        # backward SHTs, rather than at the pixel level with hp.ud_grade(),
        # but ud_grade() seems good enough in practice.
        if nside2 != nside1:
            self.log.debug("Changing map2 resolution from Nside=%d to %d" % (nside2, nside1))
            map2_local_new = np.zeros_like(map1_local)
            for pi in range(map2_local.shape[1]):
                map2_local_new[:, pi] = hp.ud_grade(map2_local[:, pi], nside1)
            map2_local = map2_local_new

        # If only using unpolarized part, replace polarized parts of map2 with that,
        # such that elementwise multiplication with map1 will produce desired result.
        if self.map2_pol0_only:
            self.log.debug("Copying unpolqrized part of map2 into polarized parts")
            for pi in range(1, map2_local.shape[1]):
                map2_local[:, pi] = map2_local[:, 0]

        # If desired, normalize map2 by mean at each frequency
        if self.mean_normalize_map2:
            self.log.debug("Dividing map2 by mean at each frequency")
            map2_local_mean = map2_local.mean(axis=2)
            print(map2_local.mean(axis=2))
            map2_local /= map2_local.mean(axis=2)[:, :, np.newaxis]

        # If desired, filter m>0 components out of map2
        if self.filter_map2_m0:
            self.log.debug("Filtering map2 to pure m=0")
            alm2 = hputil.sphtrans_sky(map2_local)
            alm2[:, :, :, 1:] = 0
            map2_local = hputil.sphtrans_inv_sky(alm2, nside1)

        # Multiply maps together
        out_map_local[:] = map1_local * map2_local

        return out_map


class ModulateMapFrequencies(task.SingleTask):
    """Modulate map or ringmap with frequency oscillations.

    This task constructs a (real) Fourier mode along the frequency
    direction with a given value of k_parallel, and multiplies
    it into the frequency direction of a map or ringmap.

    Parameters
    ----------
    kpar : float
        The k_parallel value to use, interpreted depending on
        how kpar_as_kf_mult is set.
    kpar_as_kf_mult : bool, optional
        If True, kpar is interpreted as a multiple of k_fundmanental,
        defined as 2 * pi / (chi_max - chi_min) where chi_X is
        the comoving radial distance to the lower and upper band
        edges respectively, in Mpc/h. If False, kpar is interpreted
        as k_parallel itself, in h/Mpc. Default: True
    """

    kpar = config.Property(proptype=float, default=None)
    kpar_as_kf_mult = config.Property(proptype=bool, default=True)

    def process(self, map_: containers.FreqContainer) -> containers.FreqContainer:
        """Modulate frequency direction by k_parallel mode.

        Parameters
        ----------
        map_: containers.Map or containers.Ringmap
            Input map.

        Returns
        -------
        out_map : containers.Map or containers.Ringmap
            Output map.
        """
        from draco.synthesis.stream import channel_values_from_kpar

        # Create output container with same type as input
        cont = map_.__class__
        if cont not in [containers.Map, containers.RingMap]:
            raise InputError("Input container must be Map or RingMap!")
        out_cont = cont(
            axes_from=map_,
            attrs_from=map_,
            distributed=True,
            comm=self.comm
        )

        # Construct k_parallel mode, sampled at frequency channel centers
        freq = map_.freq
        mode_vals, kpar_value = channel_values_from_kpar(
            freq, self.kpar, kpar_as_kf_mult=self.kpar_as_kf_mult
        )
        self.log.debug("Modulating map with kpar = %g h/Mpc" % kpar_value)
        # Save kpar to attribute of output container
        out_cont.attrs["kpar"] = kpar_value
        if self.kpar_as_kf_mult:
            out_cont.attrs["kf"] = kpar_value / self.kpar

        if cont is containers.Map:
            # For healpix map, multiply map data by k-mode and copy to
            # new container
            map_.redistribute("pixel")
            out_cont.redistribute("pixel")
            map_local = map_.map[:]
            out_map_local = out_cont.map[:]

            out_map_local[:] = map_local * mode_vals[:, np.newaxis, np.newaxis]

        else:
            # For ringmap, multiply map data by k-mode and copy to
            # new container
            map_.redistribute("el")
            out_cont.redistribute("el")
            map_local = map_.map[:]
            out_map_local = out_cont.map[:]

            out_map_local[:] = map_local * mode_vals[
                np.newaxis, np.newaxis, :, np.newaxis, np.newaxis
            ]

            # Also copy weights, dirty beam, and rms to new container
            out_cont.weight[:] = map_.weight[:]
            if "dirty_beam" in map_.datasets:
                out_cont.add_dataset("dirty_beam")
                out_cont.redistribute("el")
                out_cont.dirty_beam[:] = map_.dirty_beam[:]
            if "rms" in map_.datasets:
                out_cont.add_dataset("rms")
                out_cont.redistribute("el")
                out_cont.rms[:] = map_.rms[:]

        # Other tasks that use the original map will typically assume
        # it is distributed in frequency, so we redistribute here
        map_.redistribute("freq")

        return out_cont

    
class MixData(task.SingleTask):
    """Mix together pieces of data with specified weights.

    This can generate arbitrary linear combinations of the data and weights for both
    `SiderealStream` and `RingMap` objects, and can be used for many purposes such as:
    adding together simulated timestreams, injecting signal into data, replacing weights
    in simulated data with those from real data, etc.

    All coefficients are applied naively to generate the final combinations, i.e. no
    normalisations or weighted summation is performed.

    Attributes
    ----------
    data_coeff : list
        A list of coefficients to apply to the data dataset of each input containter to
        produce the final output. These are applied to either the `vis` or `map` dataset
        depending on the the type of the input container.
    weight_coeff : list
        Coefficient to be applied to each input containers weights to generate the
        output.
    """

    data_coeff = config.list_type(type_=float)
    weight_coeff = config.list_type(type_=float)

    mixed_data = None

    def setup(self):
        """Check the lists have the same length."""

        if len(self.data_coeff) != len(self.weight_coeff):
            raise config.CaputConfigError(
                "data and weight coefficient lists must be the same length"
            )

        self._data_ind = 0

    def process(self, data: Union[containers.SiderealStream, containers.RingMap]):
        """Add the input data into the mixed data output.

        Parameters
        ----------
        data
            The data to be added into the mix.
        """

        def _get_dset(data):
            # Helpful routine to get the data dset depending on the type
            if isinstance(data, containers.SiderealStream):
                return data.vis
            elif isinstance(data, containers.RingMap):
                return data.map

        if self._data_ind >= len(self.data_coeff):
            raise RuntimeError(
                "This task cannot accept more items than there are coefficents set."
            )

        if self.mixed_data is None:
            self.mixed_data = containers.empty_like(data)
            self.mixed_data.redistribute("freq")

            # Zero out data and weights
            _get_dset(self.mixed_data)[:] = 0.0
            self.mixed_data.weight[:] = 0.0

        # Validate the types are the same
        if type(self.mixed_data) != type(data):
            raise TypeError(
                f"type(data) (={type(data)}) must match "
                f"type(data_stack) (={type(self.type)}"
            )

        data.redistribute("freq")

        mixed_dset = _get_dset(self.mixed_data)[:]
        data_dset = _get_dset(data)[:]

        # Validate the shapes match
        if mixed_dset.shape != data_dset.shape:
            raise ValueError(
                f"Size of data ({data_dset.shape}) must match "
                f"data_stack ({mixed_dset.shape})"
            )

        # Mix in the data and weights
        mixed_dset[:] += self.data_coeff[self._data_ind] * data_dset[:]
        self.mixed_data.weight[:] += self.weight_coeff[self._data_ind] * data.weight[:]

        self._data_ind += 1

    def process_finish(self) -> Union[containers.SiderealStream, containers.RingMap]:
        """Return the container with the mixed inputs.

        Returns
        -------
        mixed_data
            The mixed data.
        """

        if self._data_ind != len(self.data_coeff):
            raise RuntimeError(
                "Did not receive enough inputs. "
                f"Got {self._data_ind}, expected {len(self.data_coeff)}."
            )

        # Get an ephemeral reference to the mixed data and remove the task reference so
        # the object can be eventually deleted
        data = self.mixed_data
        self.mixed_data = None

        return data
<|MERGE_RESOLUTION|>--- conflicted
+++ resolved
@@ -1407,12 +1407,10 @@
     ----------
     ell : int
         Spherical harmonic ell of interest.
-<<<<<<< HEAD
     kperp : float
         k_perp value of interest (in units of h/Mpc), which is translated
         to an ell at each frequency using the flat-sky approximation
         (k_perp = ell / chi). Overrides ell if present.
-=======
     nthreads : int
         Number of OpenMP threads to use for SHTs of ringmaps (ignored for
         healpix maps). Default: 1.
@@ -1421,15 +1419,20 @@
         before taking SHT (ignored for healpix maps). Default: False.
     use_unit_weights : bool
         Replace ringmap weights by unity for pixels within the horizon,
-        if multiplying map by weights before SHT. Ignored in mult_by_weights
+        if multiplying map by weights before SHT. Ignored if mult_by_weights
         is False or working with a healpix map. Default: False.
->>>>>>> 39ad7cf5
     """
 
     ell = config.Property(proptype=int, default=None)
     kperp = config.Property(proptype=float, default=None)
 
-    def setup(self, bt):
+    nthreads = config.Property(proptype=int, default=1)
+    mult_by_weights = config.Property(proptype=bool, default=False)
+    use_unit_weights = config.Property(proptype=bool, default=False)
+
+    latitude = None
+
+    def setup(self, bt: io.TelescopeConvertible):
         """Get telescope and check input parameters.
 
         Parameters
@@ -1439,6 +1442,7 @@
         """
         self.beamtransfer = io.get_beamtransfer(bt)
         self.telescope = io.get_telescope(bt)
+        self.latitude = np.deg2rad(self.telescope.latitude)
 
         if self.ell is None and self.kperp is None:
             raise config.CaputConfigError("Must specify either ell or kperp!")
@@ -1455,33 +1459,8 @@
                 * self.ell
             )
 
-<<<<<<< HEAD
-    def process(self, map_: containers.Map) -> MSumTable:
+    def process(self, map_: Union[containers.Map, containers.RingMap]) -> MSumTable:
         """Take SHT of map and sum a_{ell m} over m for specific ell(s).
-=======
-    nthreads = config.Property(proptype=int, default=1)
-    mult_by_weights = config.Property(proptype=bool, default=False)
-    use_unit_weights = config.Property(proptype=bool, default=False)
-
-    latitude = None
-    
-    def setup(self, manager: Optional[io.TelescopeConvertible] = None):
-        """Set the telescope that determines the observing latitude.
-
-        Parameters
-        ----------
-        manager : manager.ProductManager, optional
-            The telescope/manager used to set the observing latitude.
-            Ignored if working with a healpix map.
-        """
-        if manager is not None:
-            tel = io.get_telescope(manager)
-            self.latitude = np.deg2rad(tel.latitude)
-            
-    
-    def process(self, map_: Union[containers.Map, containers.RingMap]) -> MSumTable:
-        """Take SHT of map and sum a_{ell m} over m for specific ell.
->>>>>>> 39ad7cf5
 
         Parameters
         ----------
@@ -1494,13 +1473,6 @@
             The output sums of spherical harmonic coefficients.
         """
 
-<<<<<<< HEAD
-        nside = hp.npix2nside(len(map_.index_map["pixel"]))
-        if self.ell_arr.max() > 3 * nside - 1:
-            raise ValueError("Ell cannot be larger than 3*nside-1!")
-
-=======
->>>>>>> 39ad7cf5
         # Create MSumTable container
         msum = MSumTable(
             ell = self.ell_arr,
@@ -1510,54 +1482,31 @@
             comm=map_.comm,
         )
 
-<<<<<<< HEAD
         # Ensure the map is distributed across frequency
         map_.redistribute("freq")
 
-=======
-        # Make sure map is distributed in frequency
-        map_.redistribute("freq")
-        
->>>>>>> 39ad7cf5
         # Get local sections of input map and output table
         msum_local = msum.msum[:]
-<<<<<<< HEAD
         local_shape = msum.msum.local_shape[0]
         local_offset = msum.msum.local_offset[0]
-
-        # Compute spherical harmonic coefficients for local map section,
-        # packed as [freq, pol, ell, m]
-        alm_local = hputil.sphtrans_sky(np.nan_to_num(map_local))
-
-        # Put m sums into container
-        for fi in range(local_shape):
-            msum_local[fi, :] = (
-                alm_local[fi, :, self.ell_arr[local_offset + fi], 0]
-                + 2 * alm_local[fi, :, self.ell_arr[local_offset + fi], 1:].sum(axis=-1).real
-            ) / (4 * np.pi)
-
-        # Save kperp to attributes
-        if self.kperp is not None:
-            msum.attrs["kperp"] = self.kperp
-
-=======
         map_local = map_.map[:]
-        
+
         if isinstance(map_, containers.Map):
-        
+
             nside = hp.npix2nside(len(map_.index_map["pixel"]))
-            if self.ell > 3 * nside - 1:
-                raise ValueError("Ell cannot be larger than 3*nside-1!")   
+            if self.ell_arr.max() > 3 * nside - 1:
+                raise ValueError("Ell cannot be larger than 3*nside-1!")
 
             # Compute spherical harmonic coefficients for local map section,
             # packed as [freq, pol, ell, m]
             alm_local = hputil.sphtrans_sky(np.nan_to_num(map_local))
 
             # Put m sums into container
-            msum_local[:] = (
-                alm_local[:, :, self.ell, 0]
-                + 2 * alm_local[:, :, self.ell, 1:].sum(axis=-1).real
-            ) / (4 * np.pi)
+            for fi in range(local_shape):
+                msum_local[fi, :] = (
+                    alm_local[fi, :, self.ell_arr[local_offset + fi], 0]
+                    + 2 * alm_local[fi, :, self.ell_arr[local_offset + fi], 1:].sum(axis=-1).real
+                ) / (4 * np.pi)
 
         else: # containers.RingMap
             import ducc0
@@ -1576,14 +1525,6 @@
                 self.log.warning(
                     "Warning: ringmap has < 2*lmax+1 RA values, which is not recommended for the ducc SHT"
                 )
-
-            # Get indices of m=0 and m>0 elements of alm array
-            m0_idx = hp.Alm.getidx(lmax, self.ell, 0)
-            mg0_idx = hp.Alm.getidx(lmax, self.ell, np.arange(1, self.ell+1))
-
-            # The outputs of the ducc routines appear to have a different convention
-            # than a_lm's from healpix, requiring us to flip the sign of odd-m coefficients
-            mg0_signflip = (-1)**(np.arange(1, self.ell+1) % 2)
 
             # If telescope is not at the equator, we'll need to shift the el axis of
             # the ringmap such that the NCP corresponds to final element of the el axis.
@@ -1594,7 +1535,7 @@
                 el_idx_shift = len(original_za) - 1 - ncp_idx
             else:
                 el_idx_shift = 0
-            
+
             # If we'll need the weights, we need to find their mean over frequency and sky
             # at each pol, after shifting the el axis as above
             if self.mult_by_weights:
@@ -1622,9 +1563,9 @@
                 )
                 weight_global_mean = self.comm.allreduce(weight_local_sum.sum(axis=1))
                 weight_global_mean /= np.prod(map_.weight.global_shape[1:])
-                
+
                 self.log.info("Multiplying ringmap by normalized weights before taking SHT")
-                
+
             # Need to loop over pol and freq, since ducc routine requires a 3d array
             # where the zeroth axis has length 1 for a spin-0 map.
             for pi, p in enumerate(map_.pol):
@@ -1637,7 +1578,7 @@
                     # NCP corresponds to final element of el axis
                     map_for_sht = np.roll(map_for_sht, el_idx_shift, axis=1)
                     map_for_sht[0, :el_idx_shift] = 0
-                    
+
                     # If desired, multiply by normalized weights
                     if self.mult_by_weights:
                         weight_for_sht = weight_local[pi, fi].view(np.ndarray).T
@@ -1656,19 +1597,31 @@
                     alm_local = ducc0.sht.experimental.analysis_2d(
                         map=map_for_sht,
                         lmax=lmax,
-                        mmax=mmax, 
+                        mmax=mmax,
                         spin=0,
                         geometry="GL",
                         nthreads=self.nthreads
                     )
+
+                    # Get indices of m=0 and m>0 elements of alm array
+                    ell = self.ell_arr[local_offset + fi]
+                    m0_idx = hp.Alm.getidx(lmax, ell, 0)
+                    mg0_idx = hp.Alm.getidx(lmax, ell, np.arange(1, ell))
+
+                    # The outputs of the ducc routines appear to have a different convention
+                    # than a_lm's from healpix, requiring us to flip the sign of odd-m coefficients
+                    mg0_signflip = (-1)**(np.arange(1, ell+1) % 2)
 
                     # Put m sums into container
                     msum_local[fi, pi] = (
                         alm_local[0, m0_idx].real
                         + 2 * (mg0_signflip * alm_local[0, mg0_idx]).sum().real
                     ) / (4 * np.pi)
-            
->>>>>>> 39ad7cf5
+
+        # Save kperp to attributes
+        if self.kperp is not None:
+            msum.attrs["kperp"] = self.kperp
+
         return msum
 
 
@@ -1878,7 +1831,7 @@
 
         return out_cont
 
-    
+
 class MixData(task.SingleTask):
     """Mix together pieces of data with specified weights.
 
@@ -1990,4 +1943,4 @@
         data = self.mixed_data
         self.mixed_data = None
 
-        return data
+        return data