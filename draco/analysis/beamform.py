"""Beamform visibilities to the location of known sources."""

import healpy
import numpy as np
import scipy.interpolate
from caput import config, interferometry
from caput import time as ctime
from cora.util import units
from skyfield.api import Angle, Star

from draco.analysis.sidereal import _search_nearest

from ..core import containers, io, task
from ..util._fast_tools import beamform
from ..util.tools import (
    baseline_vector,
    calculate_redundancy,
    correct_phase_wrap,
    find_contiguous_slices,
    invert_no_zero,
    polarization_map,
)

# Constants
NU21 = units.nu21
C = units.c


class BeamFormBase(task.SingleTask):
    """Base class for beam forming tasks.

    Defines a few useful methods. Not to be used directly
    but as parent class for BeamForm and BeamFormCat.

    Attributes
    ----------
    collapse_ha : bool
        Sum over hour-angle/time to complete the beamforming. Default is True.
    polarization : string
        Determines the polarizations that will be output:
            - 'I' : Stokes I only.
            - 'full' : 'XX', 'XY', 'YX' and 'YY' in this order. (default)
            - 'copol' : 'XX' and 'YY' only.
            - 'stokes' : 'I', 'Q', 'U' and 'V' in this order. Not implemented.
    weight : string
        How to weight the redundant baselines when adding:
            - 'natural' : each baseline weighted by its redundancy (default)
            - 'uniform' : each baseline given equal weight
            - 'inverse_variance' : each baseline weighted by the weight attribute
    no_beam_model : string
        Do not include a primary beam factor in the beamforming
        weights, i.e., use uniform weighting as a function of hour angle
        and declination.
    timetrack : float
        How long (in seconds) to track sources at each side of transit.
        Default is 900 seconds.  Total transit time will be 2 * timetrack.
    variable_timetrack : bool
        Scale the total time to track each source by the secant of the
        source declination, so that all sources are tracked through
        the same angle on the sky.  Default is False.
    freqside : int
        Number of frequencies to process at each side of the source.
        Default (None) processes all frequencies.
    """

    collapse_ha = config.Property(proptype=bool, default=True)
    polarization = config.enum(["I", "full", "copol", "stokes"], default="full")
    weight = config.enum(["natural", "uniform", "inverse_variance"], default="natural")
    no_beam_model = config.Property(proptype=bool, default=False)
    timetrack = config.Property(proptype=float, default=900.0)
    variable_timetrack = config.Property(proptype=bool, default=False)
    freqside = config.Property(proptype=int, default=None)
    data_available = True

    def setup(self, manager):
        """Generic setup method.

        To be complemented by specific setup methods in daughter tasks.

        Parameters
        ----------
        manager : either `ProductManager`, `BeamTransfer` or `TransitTelescope`
            Contains a TransitTelescope object describing the telescope.
        """
        # Get the TransitTelescope object
        self.telescope = io.get_telescope(manager)
        self.latitude = np.deg2rad(self.telescope.latitude)

        # Polarizations.
        if self.polarization == "I":
            self.process_pol = ["XX", "YY"]
            self.return_pol = ["I"]
        elif self.polarization == "full":
            self.process_pol = ["XX", "XY", "YX", "YY"]
            self.return_pol = self.process_pol
        elif self.polarization == "copol":
            self.process_pol = ["XX", "YY"]
            self.return_pol = self.process_pol
        elif self.polarization == "stokes":
            self.process_pol = ["XX", "XY", "YX", "YY"]
            self.return_pol = ["I", "Q", "U", "V"]
            msg = "Stokes parameters are not implemented"
            raise RuntimeError(msg)
        else:
            # This should never happen. config.enum should bark first.
            msg = "Invalid polarization parameter: {0}"
            msg = msg.format(self.polarization)
            raise ValueError(msg)

        self.npol = len(self.process_pol)

        self.map_pol_feed = {
            pstr: list(self.telescope.polarisation).index(pstr) for pstr in ["X", "Y"]
        }

        # Ensure that if we are using variable time tracking,
        # then we are also collapsing over hour angle.
        if self.variable_timetrack:
            if self.collapse_ha:
                self.log.info(
                    "Tracking source for declination dependent amount of time "
<<<<<<< HEAD
                    f"[{self.timetrack} seconds at equator]"
=======
                    f"[{self.timetrack:0.0f} seconds at equator]"
>>>>>>> cf8a9058
                )
            else:
                raise NotImplementedError(
                    "Must collapse over hour angle if tracking "
                    "sources for declination dependent "
                    "amount of time."
                )

        else:
            self.log.info(
<<<<<<< HEAD
                f"Tracking source for fixed amount of time [{self.timetrack} seconds]"
=======
                f"Tracking source for fixed amount of time [{self.timetrack:0.0f} seconds]"
>>>>>>> cf8a9058
            )

    def process(self):
        """Generic process method.

        Performs all the beamforming, but not the data parsing.
        To be complemented by specific process methods in daughter tasks.

        Returns
        -------
        formed_beam : `containers.FormedBeam` or `containers.FormedBeamHA`
            Formed beams at each source. Shape depends on parameter
            `collapse_ha`.
        """
        # Perform data dependent beam initialization
        self._initialize_beam_with_data()

        # Contruct containers for formed beams
        if self.collapse_ha:
            # Container to hold the formed beams
            formed_beam = containers.FormedBeam(
                freq=self.freq,
                object_id=self.source_cat.index_map["object_id"],
                pol=np.array(self.return_pol),
                distributed=True,
            )
        else:
            # Container to hold the formed beams
            formed_beam = containers.FormedBeamHA(
                freq=self.freq,
                ha=np.arange(self.nha, dtype=np.int64),
                object_id=self.source_cat.index_map["object_id"],
                pol=np.array(self.return_pol),
                distributed=True,
            )
            # Initialize container to zeros.
            formed_beam.ha[:] = 0.0

        formed_beam.attrs["tag"] = "_".join(
            [tag for tag in [self.tag_data, self.tag_catalog] if tag is not None]
        )

        # Initialize container to zeros.
        formed_beam.beam[:] = 0.0
        formed_beam.weight[:] = 0.0

        # Copy catalog information
        formed_beam["position"][:] = self.source_cat["position"][:]
        if "redshift" in self.source_cat:
            formed_beam.add_dataset("redshift")
            formed_beam["redshift"][:] = self.source_cat["redshift"][:]

        # Ensure container is distributed in frequency
        formed_beam.redistribute("freq")

        if self.freqside is None:
            # Indices of local frequency axis. Full axis if freqside is None.
            f_local_indices = np.arange(self.ls, dtype=np.int32)
            f_mask = np.zeros(self.ls, dtype=bool)

        fbb = formed_beam.beam[:]
        fbw = formed_beam.weight[:]

        # For each source, beamform and populate container.
        for src in range(self.nsource):
            if src % 1000 == 0:
                self.log.info(f"Source {src}/{self.nsource}")

            # Declination of this source
            dec = np.radians(self.sdec[src])

            if self.freqside is not None:
                # Get the frequency bin this source is closest to.
                freq_diff = abs(self.freq["centre"] - self.sfreq[src])
                sfreq_index = np.argmin(freq_diff)
                # Start and stop indices to process in global frequency axis
                freq_idx0 = np.amax([0, sfreq_index - self.freqside])
                freq_idx1 = np.amin([self.nfreq, sfreq_index + self.freqside + 1])
                # Mask in full frequency axis
                f_mask = np.ones(self.nfreq, dtype=bool)
                f_mask[freq_idx0:freq_idx1] = False
                # Restrict frequency mask to local range
                f_mask = f_mask[self.lo : (self.lo + self.ls)]

                # TODO: In principle I should be able to skip
                # sources that have no indices to be processed
                # in this rank. I am getting a NaN error, however.
                # I may need an mpiutil.barrier() call before the
                # return statement.
                if f_mask.all():
                    # If there are no indices to be processed in
                    # the local frequency range, skip source.
                    continue

                # Frequency indices to process in local range
                f_local_indices = np.arange(self.ls, dtype=np.int32)[np.invert(f_mask)]

            if self.is_sstream:
                # Get RA bin this source is closest to.
                # Phasing will actually be done at src position.
                sra_index = np.searchsorted(self.ra, self.sra[src])
            else:
                # Cannot use searchsorted, because RA might not be
                # monotonically increasing. Slower.
                # Notice: in case there is more than one transit,
                # this will pick a single transit quasi-randomly!
                transit_diff = abs(self.ra - self.sra[src])
                sra_index = np.argmin(transit_diff)
                # For now, skip sources that do not transit in the data
                ra_cadence = self.ra[1] - self.ra[0]
                if transit_diff[sra_index] > 1.5 * ra_cadence:
                    continue

            if self.variable_timetrack:
                ha_side = int(self.ha_side / np.cos(dec))
            else:
                ha_side = int(self.ha_side)

            # Compute hour angle array
            ha_array, ra_index_range, ha_mask = self._ha_array(
                self.ra, sra_index, self.sra[src], ha_side, self.is_sstream
            )

            # Arrays to store beams and weights for this source
            # for all polarizations prior to combining polarizations
            if self.collapse_ha:
                formed_beam_full = np.zeros((self.npol, self.ls), dtype=np.float64)
                weight_full = np.zeros((self.npol, self.ls), dtype=np.float64)
            else:
                formed_beam_full = np.zeros(
                    (self.npol, self.ls, self.nha), dtype=np.float64
                )
                weight_full = np.zeros((self.npol, self.ls, self.nha), dtype=np.float64)

            # Loop over polarisations
            for pol, pol_str in enumerate(self.process_pol):
                primary_beam = self._beamfunc(pol_str, dec, ha_array)

                # Fringestop and sum over products
                # 'beamform' does not normalize sum.
                this_formed_beam = beamform(
                    self.vis[pol],
                    self.sumweight[pol],
                    dec,
                    self.latitude,
                    np.cos(ha_array),
                    np.sin(ha_array),
                    self.bvec[pol][0],
                    self.bvec[pol][1],
                    f_local_indices,
                    ra_index_range,
                )

                sumweight_inrange = self.sumweight[pol][:, ra_index_range, :]
                visweight_inrange = self.visweight[pol][:, ra_index_range, :]

                if self.collapse_ha:
                    # Sum over RA. Does not multiply by weights because
                    # this_formed_beam was never normalized (this avoids
                    # re-work and makes code more efficient).

                    this_sumweight = np.sum(
                        np.sum(sumweight_inrange, axis=-1) * primary_beam**2, axis=1
                    )

                    formed_beam_full[pol] = np.sum(
                        this_formed_beam * primary_beam, axis=1
                    ) * invert_no_zero(this_sumweight)

                    if self.weight != "inverse_variance":
                        this_weight2 = np.sum(
                            np.sum(
                                sumweight_inrange**2
                                * invert_no_zero(visweight_inrange),
                                axis=-1,
                            )
                            * primary_beam**2,
                            axis=1,
                        )

                        weight_full[pol] = this_sumweight**2 * invert_no_zero(
                            this_weight2
                        )

                    else:
                        weight_full[pol] = this_sumweight

                else:
                    # Need to divide by weight here for proper
                    # normalization because it is not done in
                    # beamform()
                    this_sumweight = np.sum(sumweight_inrange, axis=-1)
                    # Populate only where ha_mask is true. Zero otherwise.
                    formed_beam_full[pol][:, ha_mask] = (
                        this_formed_beam * invert_no_zero(this_sumweight)
                    )
                    if self.weight != "inverse_variance":
                        this_weight2 = np.sum(
                            sumweight_inrange**2 * invert_no_zero(visweight_inrange),
                            axis=-1,
                        )
                        # Populate only where ha_mask is true. Zero otherwise.
                        weight_full[pol][:, ha_mask] = (
                            this_sumweight**2 * invert_no_zero(this_weight2)
                        )
                    else:
                        weight_full[pol][:, ha_mask] = this_sumweight

                # Ensure weights are zero for non-processed frequencies
                weight_full[pol][f_mask] = 0.0

            # Combine polarizations if needed.
            # TODO: For now I am ignoring differences in the X and
            # Y beams and just adding them as is.
            if self.polarization == "I":
                formed_beam_full = np.sum(
                    formed_beam_full * weight_full, axis=0
                ) * invert_no_zero(np.sum(weight_full, axis=0))
                weight_full = np.sum(weight_full, axis=0)
                # Add an axis for the polarization
                if self.collapse_ha:
                    formed_beam_full = np.reshape(formed_beam_full, (1, self.ls))
                    weight_full = np.reshape(weight_full, (1, self.ls))
                else:
                    formed_beam_full = np.reshape(
                        formed_beam_full, (1, self.ls, self.nha)
                    )
                    weight_full = np.reshape(weight_full, (1, self.ls, self.nha))
            elif self.polarization == "stokes":
                # TODO: Not implemented
                pass

            # Populate container.
            fbb[src] = formed_beam_full

            # Scale the weights by a factor of 2 to account for the fact that we
            # have taken the real-component of the fringestopped visibility, which
            # has a variance that is 1/2 the variance of the complex visibility
            # that was encoded in our original weight dataset.
            fbw[src] = 2.0 * weight_full

            if not self.collapse_ha:
                if self.is_sstream:
                    formed_beam.ha[src, :] = ha_array
                else:
                    # Populate only where ha_mask is true.
                    formed_beam.ha[src, ha_mask] = ha_array

        return formed_beam

    def process_finish(self):
        """Clear lists holding copies of data.

        These lists will persist beyond this task being done, so
        the data stored there will continue to use memory.
        """
        for attr in ["vis", "visweight", "bvec", "sumweight"]:
            try:
                delattr(self, attr)
            except AttributeError:
                pass

    def _ha_array(self, ra, source_ra_index, source_ra, ha_side, is_sstream=True):
        """Hour angle for each RA/time bin to be processed.

        Also return the indices of these bins in the full RA/time axis.

        Parameters
        ----------
        ra : array
            RA axis in the data
        source_ra_index : int
            Index in data.index_map['ra'] closest to source_ra
        source_ra : float
            RA of the quasar
        ha_side : int
            Number of RA/HA bins on each side of transit.
        is_sstream : bool
            True if data is sidereal stream. Flase if time stream

        Returns
        -------
        ha_array : np.ndarray
            Hour angle array in the range -180. to 180
        ra_index_range : np.ndarray of int
            Indices (in data.index_map['ra']) corresponding
            to ha_array.
        """
        # RA range to track this quasar through the beam.
        ra_index_range = np.arange(
            source_ra_index - ha_side, source_ra_index + ha_side + 1, dtype=np.int32
        )
        # Number of RA bins in data.
        nra = len(ra)

        if is_sstream:
            # Wrap RA indices around edges.
            ra_index_range[ra_index_range < 0] += nra
            ra_index_range[ra_index_range >= nra] -= nra
            # Hour angle array (convert to radians)
            ha_array = np.deg2rad(ra[ra_index_range] - source_ra)
            # For later convenience it is better if `ha_array` is
            # in the range -pi to pi instead of 0 to 2pi.
            ha_array = (ha_array + np.pi) % (2.0 * np.pi) - np.pi
            # In this case the ha_mask is trivial
            ha_mask = np.ones(len(ra_index_range), dtype=bool)
        else:
            # Mask-out indices out of range
            ha_mask = (ra_index_range >= 0) & (ra_index_range < nra)
            # Return smaller HA range, and mask.
            ra_index_range = ra_index_range[ha_mask]
            # Hour angle array (convert to radians)
            ha_array = np.deg2rad(ra[ra_index_range] - source_ra)
            # For later convenience it is better if `ha_array` is
            # in the range -pi to pi instead of 0 to 2pi.
            ha_array = (ha_array + np.pi) % (2.0 * np.pi) - np.pi

        return ha_array, ra_index_range, ha_mask

    def _initialize_beam_with_data(self):
        """Beam initialization that requires data.

        This is called at the start of the process method
        and can be overridden to perform any beam initialization
        that requires the data and catalog to be parsed first.
        """
        # Find the index of the local frequencies in
        # the frequency axis of the telescope instance
        if not self.no_beam_model:
            self.freq_local_telescope_index = np.array(
                [
                    np.argmin(np.abs(nu - self.telescope.frequencies))
                    for nu in self.freq_local
                ]
            )

    def _beamfunc(self, pol, dec, ha):
        """Calculate the primary beam at the location of a source as it transits.

        Uses the frequencies in the freq_local_telescope_index attribute.

        Parameters
        ----------
        pol : str
            String specifying the polarisation,
            either 'XX', 'XY', 'YX', or 'YY'.
        dec : float
            The declination of the source in radians.
        ha : np.ndarray[nha,]
            The hour angle of the source in radians.

        Returns
        -------
        primary_beam : np.ndarray[nfreq, nha]
            The primary beam as a function of frequency and hour angle
            at the sources declination for the requested polarisation.
        """
        nfreq = self.freq_local.size

        if self.no_beam_model:
            return np.ones((nfreq, ha.size), dtype=np.float64)

        angpos = np.array([(0.5 * np.pi - dec) * np.ones_like(ha), ha]).T

        primary_beam = np.zeros((nfreq, ha.size), dtype=np.float64)

        for ff, freq in enumerate(self.freq_local_telescope_index):
            bii = self.telescope.beam(self.map_pol_feed[pol[0]], freq, angpos)

            if pol[0] != pol[1]:
                bjj = self.telescope.beam(self.map_pol_feed[pol[1]], freq, angpos)
            else:
                bjj = bii

            primary_beam[ff] = np.sum(bii * bjj.conjugate(), axis=1)

        return primary_beam

    def _process_data(self, data):
        """Store code for parsing and formating data prior to beamforming."""
        # Easy access to communicator
        self.comm_ = data.comm

        self.tag_data = data.attrs["tag"] if "tag" in data.attrs else None

        # Extract data info
        if "ra" in data.index_map:
            self.is_sstream = True
            self.ra = data.index_map["ra"]

            # Calculate the epoch for the data so we can calculate the correct
            # CIRS coordinates
            if "lsd" not in data.attrs:
                raise ValueError(
                    "SiderealStream must have an LSD attribute to calculate the epoch."
                )

            lsd = np.mean(data.attrs["lsd"])
            self.epoch = self.telescope.lsd_to_unix(lsd)

            dt = 240.0 * ctime.SIDEREAL_S * np.median(np.abs(np.diff(self.ra)))

        else:
            self.is_sstream = False
            # Convert data timestamps into LSAs (degrees)
            self.ra = self.telescope.unix_to_lsa(data.time)
            self.epoch = data.time.mean()

            dt = np.median(np.abs(np.diff(data.time)))

        self.freq = data.index_map["freq"]
        self.nfreq = len(self.freq)
        # Ensure data is distributed in freq axis
        data.redistribute(0)

        # Number of RA bins to track each source at each side of transit
        self.ha_side = self.timetrack / dt
        self.nha = 2 * int(self.ha_side) + 1

        # polmap: indices of each vis product in
        # polarization list: ['XX', 'XY', 'YX', 'YY']
        polmap = polarization_map(data.index_map, self.telescope)
        # Baseline vectors in meters
        bvec_m = baseline_vector(data.index_map, self.telescope)

        # MPI distribution values
        self.lo = data.vis.local_offset[0]
        self.ls = data.vis.local_shape[0]
        self.freq_local = self.freq["centre"][self.lo : self.lo + self.ls]

        # These are to be used when gathering results in the end.
        # Tuple (not list!) of number of frequencies in each rank
        self.fsize = tuple(data.comm.allgather(self.ls))
        # Tuple (not list!) of displacements of each rank array in full array
        self.foffset = tuple(data.comm.allgather(self.lo))

        fullpol = ["XX", "XY", "YX", "YY"]
        # Save subsets of the data for each polarization, changing
        # the ordering to 'C' (needed for the cython part).
        # This doubles the memory usage.
        self.vis, self.visweight, self.bvec, self.sumweight = [], [], [], []
        for pol in self.process_pol:
            pol = fullpol.index(pol)
            polmask = polmap == pol
            # Swap order of product(1) and RA(2) axes, to reduce striding
            # through memory later on.
            self.vis.append(
                np.copy(np.moveaxis(data.vis[:, polmask, :], 1, 2), order="C")
            )
            # Restrict visweight to the local frequencies
            self.visweight.append(
                np.copy(
                    np.moveaxis(
                        data.weight[self.lo : self.lo + self.ls][:, polmask, :], 1, 2
                    ).astype(np.float64),
                    order="C",
                )
            )
            # Multiply bvec_m by frequencies to get vector in wavelengths.
            # Shape: (2, nfreq_local, nvis), for each pol.
            self.bvec.append(
                np.copy(
                    bvec_m[:, np.newaxis, polmask]
                    * self.freq_local[np.newaxis, :, np.newaxis]
                    * 1e6
                    / C,
                    order="C",
                )
            )
            if self.weight == "inverse_variance":
                # Weights for sum are just the visibility weights
                self.sumweight.append(self.visweight[-1])
            else:
                # Ensure zero visweights result in zero sumweights
                this_sumweight = (self.visweight[-1] > 0.0).astype(np.float64)
                ssi = data.input_flags[:]
                ssp = data.index_map["prod"][:]
                sss = data.reverse_map["stack"]["stack"][:]
                nstack = data.vis.shape[1]
                # this redundancy takes into account input flags.
                # It has shape (nstack, ntime)
                redundancy = np.moveaxis(
                    calculate_redundancy(ssi, ssp, sss, nstack)[polmask].astype(
                        np.float64
                    ),
                    0,
                    1,
                )[np.newaxis, :, :]
                # redundancy = (self.telescope.redundancy[polmask].
                #        astype(np.float64)[np.newaxis, np.newaxis, :])
                this_sumweight *= redundancy
                if self.weight == "uniform":
                    this_sumweight = (this_sumweight > 0.0).astype(np.float64)
                self.sumweight.append(np.copy(this_sumweight, order="C"))

    def _process_catalog(self, catalog):
        """Process the catalog to get CIRS coordinates at the correct epoch.

        Note that `self._process_data` must have been called before this.
        """
        if "position" not in catalog:
            raise ValueError("Input is missing a position table.")

        if not hasattr(self, "epoch"):
            self.log.warning("Epoch not set. Was the requested data not available?")
            self.data_available = False
            return

        coord = catalog.attrs.get("coordinates", None)
        if coord == "CIRS":
            self.log.info("Catalog already in CIRS coordinates.")
            self.sra = catalog["position"]["ra"]
            self.sdec = catalog["position"]["dec"]

        else:
            self.log.info("Converting catalog from ICRS to CIRS coordinates.")
            self.sra, self.sdec = icrs_to_cirs(
                catalog["position"]["ra"], catalog["position"]["dec"], self.epoch
            )

        if self.freqside is not None:
            if "redshift" not in catalog:
                raise ValueError("Input is missing a required redshift table.")
            self.sfreq = NU21 / (catalog["redshift"]["z"][:] + 1.0)  # MHz

        self.source_cat = catalog
        self.nsource = len(self.sra)

        self.tag_catalog = catalog.attrs["tag"] if "tag" in catalog.attrs else None


class BeamForm(BeamFormBase):
    """BeamForm for a single source catalog and multiple visibility datasets."""

    def setup(self, manager, source_cat):
        """Parse the source catalog and performs the generic setup.

        Parameters
        ----------
        manager : either `ProductManager`, `BeamTransfer` or `TransitTelescope`
            Contains a TransitTelescope object describing the telescope.

        source_cat : :class:`containers.SourceCatalog`
            Catalog of points to beamform at.

        """
        super().setup(manager)
        self.catalog = source_cat

    def process(self, data):
        """Parse the visibility data and beamforms all sources.

        Parameters
        ----------
        data : `containers.SiderealStream` or `containers.TimeStream`
            Data to beamform on.

        Returns
        -------
        formed_beam : `containers.FormedBeam` or `containers.FormedBeamHA`
            Formed beams at each source.
        """
        # Process and make available various data
        self._process_data(data)
        self._process_catalog(self.catalog)

        if not self.data_available:
            return None

        # Call generic process method.
        return super().process()


class BeamFormCat(BeamFormBase):
    """BeamForm for multiple source catalogs and a single visibility dataset."""

    def setup(self, manager, data):
        """Parse the visibility data and performs the generic setup.

        Parameters
        ----------
        manager : either `ProductManager`, `BeamTransfer` or `TransitTelescope`
            Contains a TransitTelescope object describing the telescope.

        data : `containers.SiderealStream` or `containers.TimeStream`
            Data to beamform on.

        """
        super().setup(manager)

        # Process and make available various data
        self._process_data(data)

    def process(self, source_cat):
        """Parse the source catalog and beamforms all sources.

        Parameters
        ----------
        source_cat : :class:`containers.SourceCatalog`
            Catalog of points to beamform at.

        Returns
        -------
        formed_beam : `containers.FormedBeam` or `containers.FormedBeamHA`
            Formed beams at each source.
        """
        self._process_catalog(source_cat)

        if not self.data_available:
            return None

        # Call generic process method.
        return super().process()


class BeamFormExternalMixin:
    """Base class for tasks that beamform using an external model of the primary beam.

    The primary beam is provided to the task during setup.  Do not use this class
    directly, instead use BeamFormExternal and BeamFormExternalCat.
    """

    def setup(self, beam, *args):
        """Initialize the beam.

        Parameters
        ----------
        beam : GridBeam
            Model for the primary beam.
        args : optional
            Additional argument to pass to the super class
        """
        super().setup(*args)
        self._initialize_beam(beam)

    def _initialize_beam(self, beam):
        """Initialize based on the beam container type.

        Parameters
        ----------
        beam : GridBeam
            Container holding the model for the primary beam.
            Currently only accepts GridBeam type containers.
        """
        if isinstance(beam, containers.GridBeam):
            self._initialize_grid_beam(beam)
            self._beamfunc = self._grid_beam

        else:
            raise ValueError(f"Do not recognize beam container: {beam.__class__}")

    def _initialize_beam_with_data(self):
        """Ensure that the beam and visibilities have the same frequency axis."""
        if not np.array_equal(self.freq_local, self._beam_freq):
            raise RuntimeError("Beam and visibility frequency axes do not match.")

    def _initialize_grid_beam(self, gbeam):
        """Create an interpolator for a GridBeam.

        Parameters
        ----------
        gbeam : GridBeam
            Model for the primary beam on a celestial grid where
            (theta, phi) = (declination, hour angle) in degrees.  The beam
            must be in power units and must have a length 1 input axis that
            contains the "baseline averaged" beam, which will be applied to
            all baselines of a given polarisation.
        """
        # Make sure the beam is in celestial coordinates
        if gbeam.coords != "celestial":
            raise RuntimeError(
                "GridBeam must be converted to celestial coordinates for beamforming."
            )

        # Make sure there is a single beam to use for all inputs
        if gbeam.input.size > 1:
            raise NotImplementedError(
                "Do not support input-dependent beams at the moment."
            )

        # Distribute over frequencies, extract local frequencies
        gbeam.redistribute("freq")

        lo = gbeam.beam.local_offset[0]
        nfreq = gbeam.beam.local_shape[0]
        self._beam_freq = gbeam.freq[lo : lo + nfreq]

        # Find the relevant indices into the polarisation axis
        process_pol = getattr(self, "process_pol", list(gbeam.pol))
        ipol = np.array([list(gbeam.pol).index(pstr) for pstr in process_pol])
        npol = ipol.size
        self._beam_pol = [gbeam.pol[ip] for ip in ipol]

        # Extract beam
        flag = gbeam.weight[:].local_array[:, :, 0][:, ipol] > 0.0
        beam = np.where(flag, gbeam.beam[:].local_array[:, :, 0][:, ipol].real, 0.0)

        # Convert the declination and hour angle axis to radians, make sure they are sorted
        ha = (gbeam.phi + 180.0) % 360.0 - 180.0
        isort = np.argsort(ha)
        ha = np.radians(ha[isort])

        dec = np.radians(gbeam.theta)

        # Create a 2D interpolator for the beam at each frequency and polarisation
        self._beam = [
            [
                scipy.interpolate.RectBivariateSpline(dec, ha, beam[ff, pp][:, isort])
                for pp in range(npol)
            ]
            for ff in range(nfreq)
        ]

        # Create a similair interpolator for the flag array
        self._beam_flag = [
            [
                scipy.interpolate.RectBivariateSpline(
                    dec, ha, flag[ff, pp][:, isort].astype(np.float32)
                )
                for pp in range(npol)
            ]
            for ff in range(nfreq)
        ]

        self.log.info("Grid beam initialized.")

    def _grid_beam(self, pol, dec, ha):
        """Interpolate a GridBeam to the requested declination and hour angles.

        Parameters
        ----------
        pol : str
            String specifying the polarisation,
            either 'XX', 'XY', 'YX', or 'YY'.
        dec : float
            The declination of the source in radians.
        ha : np.ndarray[nha,]
            The hour angle of the source in radians.

        Returns
        -------
        primay_beam : np.ndarray[nfreq, nha]
            The primary beam as a function of frequency and hour angle
            at the sources declination for the requested polarisation.
        """
        pp = self._beam_pol.index(pol)

        primay_beam = np.array(
            [self._beam[ff][pp](dec, ha)[0] for ff in range(self._beam_freq.size)]
        )

        # If the interpolated flags deviate from 1.0, then we mask
        # the interpolated beam, since some fraction the underlying
        # data used to construct the interpolator was masked.
        flag = np.array(
            [
                np.abs(self._beam_flag[ff][pp](dec, ha)[0] - 1.0) < 0.01
                for ff in range(self._beam_freq.size)
            ]
        )

        return np.where(flag, primay_beam, 0.0)


class BeamFormExternal(BeamFormExternalMixin, BeamForm):
    """Beamform a single catalog and multiple datasets using an external beam model.

    The setup method requires [beam, manager, source_cat] as arguments.
    """


class BeamFormExternalCat(BeamFormExternalMixin, BeamFormCat):
    """Beamform multiple catalogs and a single dataset using an external beam model.

    The setup method requires [beam, manager, data] as arguments.
    """


class RingMapBeamForm(task.SingleTask):
    """Beamform by extracting the pixel containing each source form a RingMap.

    This is significantly faster than `Beamform` or `BeamformCat` with the caveat
    that they can beamform exactly on a source whereas this task is at the mercy of
    what was done to produce the `RingMap` (use `DeconvolveHybridM` for best
    results).

    Unless it has an explicit `lsd` attribute, the ring map is assumed to be in the
    same coordinate epoch as the catalog. If it does, the input catalog is assumed to be
    in ICRS and then is precessed to the CIRS coordinates in the epoch of the map.
    """

    def setup(self, telescope: io.TelescopeConvertible, ringmap: containers.RingMap):
        """Set the telescope object.

        Parameters
        ----------
        telescope
            The telescope object to use.
        ringmap
            The ringmap to extract the sources from. See the class documentation for how
            the epoch is determined.
        """
        self.telescope = io.get_telescope(telescope)
        self.ringmap = ringmap

    def process(self, catalog: containers.SourceCatalog) -> containers.FormedBeam:
        """Extract sources from a ringmap.

        Parameters
        ----------
        catalog
            The catalog to extract sources from.

        Returns
        -------
        sources
            The source spectra.
        """
        ringmap = self.ringmap

        src_ra, src_dec = self._process_catalog(catalog)

        # Container to hold the formed beams
        formed_beam = containers.FormedBeam(
            object_id=catalog.index_map["object_id"],
            axes_from=ringmap,
            attrs_from=catalog,
            distributed=True,
        )

        # Initialize container to zeros.
        formed_beam.beam[:] = 0.0
        formed_beam.weight[:] = 0.0

        # Copy catalog information
        formed_beam["position"][:] = catalog["position"][:]
        if "redshift" in catalog:
            formed_beam.add_dataset("redshift")
            formed_beam["redshift"][:] = catalog["redshift"][:]

        # Ensure containers are distributed in frequency
        formed_beam.redistribute("freq")
        ringmap.redistribute("freq")

        has_weight = "weight" in ringmap.datasets

        # Get the pixel indices
        ra_ind, za_ind = self._source_ind(src_ra, src_dec)

        # Dereference the datasets
        fbb = formed_beam.beam[:]
        fbw = formed_beam.weight[:]
        rmm = ringmap.map[:]
        rmw = ringmap.weight[:] if has_weight else invert_no_zero(ringmap.rms[:]) ** 2

        # Loop over sources and extract the polarised pencil beams containing them from
        # the ringmaps
        for si, (ri, zi) in enumerate(zip(ra_ind, za_ind)):
            fbb[si] = rmm[0, :, :, ri, zi]
            fbw[si] = rmw[:, :, ri, zi] if has_weight else rmw[:, :, ri]

        return formed_beam

    def _process_catalog(
        self, catalog: containers.SourceCatalog
    ) -> tuple[np.ndarray, np.ndarray]:
        """Get the current epoch coordinates of the catalog."""
        if "position" not in catalog:
            raise ValueError("Input is missing a position table.")

        # Calculate the epoch for the data so we can calculate the correct
        # CIRS coordinates
        if "lsd" not in self.ringmap.attrs:
            self.log.info(
                "Input map has no epoch set, assuming that it matches the catalog."
            )
            src_ra, src_dec = catalog["position"]["ra"], catalog["position"]["dec"]

        else:
            lsd = (
                self.ringmap.attrs["lsd"][0]
                if isinstance(self.ringmap.attrs["lsd"], np.ndarray)
                else self.ringmap.attrs["lsd"]
            )
            epoch = self.telescope.lsd_to_unix(lsd)

            # Get the source positions at the current epoch
            src_ra, src_dec = icrs_to_cirs(
                catalog["position"]["ra"], catalog["position"]["dec"], epoch
            )

        return src_ra, src_dec

    def _source_ind(
        self, src_ra: np.ndarray, src_dec: np.ndarray
    ) -> tuple[np.ndarray, np.ndarray]:
        """Get the RA/ZA ringmap pixel indices of the sources."""
        # Get the grid size of the map in RA and sin(ZA)
        dra = np.median(np.abs(np.diff(self.ringmap.index_map["ra"])))
        dza = np.median(np.abs(np.diff(self.ringmap.index_map["el"])))
        za_min = self.ringmap.index_map["el"][:].min()

        # Get the source indices in RA
        # NOTE: that we need to take into account that sources might be less than 360
        # deg, but still closer to ind=0
        max_ra_ind = len(self.ringmap.ra) - 1
        ra_ind = (np.rint(src_ra / dra) % max_ra_ind).astype(np.int64)

        # Get the indices for the ZA direction
        za_ind = np.rint(
            (np.sin(np.radians(src_dec - self.telescope.latitude)) - za_min) / dza
        ).astype(np.int64)

        return ra_ind, za_ind


class RingMapStack2D(RingMapBeamForm):
    """Stack RingMap's on sources directly.

    Parameters
    ----------
    num_ra, num_dec : int
        The number of RA and DEC pixels to stack either side of the source.
    num_freq : int
        Number of final frequency channels either side of the source redshift to
        stack.
    freq_width : float
        Length of frequency interval either side of source to use in MHz.
    weight : {"patch", "dec", "enum"}
        How to weight the data. If `"input"` the data is weighted on a pixel by pixel
        basis according to the input data. If `"patch"` then the inverse of the
        variance of the extracted patch is used. If `"dec"` then the inverse variance
        of each declination strip is used.
    """

    num_ra = config.Property(proptype=int, default=10)
    num_dec = config.Property(proptype=int, default=10)
    num_freq = config.Property(proptype=int, default=256)
    freq_width = config.Property(proptype=float, default=100.0)
    weight = config.enum(["patch", "dec", "input"], default="input")

    def process(self, catalog: containers.SourceCatalog) -> containers.FormedBeam:
        """Extract sources from a ringmap.

        Parameters
        ----------
        catalog
            The catalog to extract sources from.

        Returns
        -------
        sources
            The source spectra.
        """
        from mpi4py import MPI

        ringmap = self.ringmap

        # Get the current epoch catalog position
        src_ra, src_dec = self._process_catalog(catalog)
        src_z = catalog["redshift"]["z"]

        # Get the pixel indices
        ra_ind, za_ind = self._source_ind(src_ra, src_dec)

        # Ensure containers are distributed in frequency
        ringmap.redistribute("freq")

        # Get the frequencies on this rank
        fs = ringmap.map.local_offset[2]
        fe = fs + ringmap.map.local_shape[2]
        local_freq = ringmap.freq[fs:fe]

        # Dereference the datasets
        rmm = ringmap.map[:].local_array
        rmw = (
            ringmap.weight[:].local_array
            if "weight" in ringmap.datasets
            else invert_no_zero(ringmap.rms[:].local_array) ** 2
        )

        # Calculate the frequencies bins to use
        nbins = 2 * self.num_freq + 1
        bin_edges = np.linspace(
            -self.freq_width, self.freq_width, nbins + 1, endpoint=True
        )

        # Calculate the edges of the frequency distribution, sources outside this range
        # will be dropped
        global_fmin = ringmap.freq.min()
        global_fmax = ringmap.freq.max()

        # Create temporary array to accumulate into
        wstack = np.zeros(
            (nbins + 2, len(ringmap.pol), 2 * self.num_ra + 1, 2 * self.num_dec + 1)
        )
        weight = np.zeros(
            (nbins + 2, len(ringmap.pol), 2 * self.num_ra + 1, 2 * self.num_dec + 1)
        )

        rmvar = rmm[0].var(axis=2)
        w_global = invert_no_zero(np.where(rmvar < 3e-7, 0.0, rmvar))

        # Loop over sources and extract the polarised pencil beams containing them from
        # the ringmaps
        for si, (ri, zi, z) in enumerate(zip(ra_ind, za_ind, src_z)):
            source_freq = 1420.406 / (1 + z)

            if source_freq > global_fmax or source_freq < global_fmin:
                continue

            # Get bin indices
            bin_ind = np.digitize(local_freq - source_freq, bin_edges)

            # Get the slices to extract the enclosing angular region
            ri_slice = slice(ri - self.num_ra, ri + self.num_ra + 1)
            zi_slice = slice(zi - self.num_dec, zi + self.num_dec + 1)

            b = rmm[0, :, :, ri_slice, zi_slice]
            w = rmw[:, :, ri_slice, np.newaxis]

            if self.weight == "patch":
                # Replace the weights with the variance of the patch
                w = (w != 0) * invert_no_zero(b.var(axis=(2, 3)))[
                    :, :, np.newaxis, np.newaxis
                ]
            elif self.weight == "dec":
                # w = (w != 0) * invert_no_zero(b.var(axis=2))[:, :, np.newaxis, :]
                w = (w != 0) * w_global[:, :, np.newaxis, zi_slice]

            bw = b * w

            # TODO: this is probably slow so should be moved into Cython
            for lfi, bi in enumerate(bin_ind):
                wstack[bi] += bw[:, lfi]
                weight[bi] += w[:, lfi]

        # Arrays to reduce the data into
        wstack_all = np.zeros_like(wstack)
        weight_all = np.zeros_like(weight)

        self.comm.Allreduce(wstack, wstack_all, op=MPI.SUM)
        self.comm.Allreduce(weight, weight_all, op=MPI.SUM)

        stack_all = wstack_all * invert_no_zero(weight_all)

        # Create the container to store the data in
        bin_centres = 0.5 * (bin_edges[1:] + bin_edges[:-1])
        stack = containers.Stack3D(
            freq=bin_centres,
            delta_ra=np.arange(-self.num_ra, self.num_ra + 1),
            delta_dec=np.arange(-self.num_dec, self.num_dec + 1),
            axes_from=ringmap,
            attrs_from=ringmap,
        )
        stack.attrs["tag"] = catalog.attrs["tag"]
        stack.stack[:] = stack_all[1:-1].transpose((1, 2, 3, 0))

        return stack


class HybridVisBeamForm(task.SingleTask):
    """Beamform on a catalog of sources using the HybridVisStream data product.

    Attributes
    ----------
    window : float
        Window size in degrees.  For each source, right ascensions corresponding to
        abs(ra - source_ra) <= window are extracted from the hybrid beamformed
        visibility at the declination closest to the sources location.  Default is
        5 degrees.
    ignore_rot : bool
        Ignore the telescope rotation_angle when calculating the baseline distances
        used to beamform in the east-west direction.  Defaults to False.
    """

    window = config.Property(proptype=float, default=5.0)
    ignore_rot = config.Property(proptype=bool, default=False)

    def setup(self, manager, catalog):
        """Define the observer and the catalog of sources.

        Parameters
        ----------
        manager : draco.core.io.TelescopeConvertible
            Observer object holding the geographic location of the telescope.
            Note that if ignore_rot is False and this object has a non-zero
            rotation_angle, then the beamforming will account for the phase
            due to the north-south component of the rotation.

        catalog : draco.core.containers.SourceCatalog
            Beamform on sources in this catalog.
        """
        self.telescope = io.get_telescope(manager)
        self.latitude = np.radians(self.telescope.latitude)
        if not self.ignore_rot and hasattr(self.telescope, "rotation_angle"):
            self.log.info(
                "Correcting for phase due to north-south component of a "
                f"{self.telescope.rotation_angle:0.2f} degree rotation."
            )
            self.rot = np.radians(self.telescope.rotation_angle)
        else:
            self.rot = 0.0

        self.catalog = catalog

    def process(self, hvis):
        """Finish beamforming in the east-west direction.

        Parameters
        ----------
        hvis : draco.core.containers.HybridVisStream
            Visibilities beamformed in the north-south direction to
            a grid of declinations along the meridian.

        Returns
        -------
        out : draco.core.containers.HybridFormedBeamHA
            Visibilities beamformed to the location of sources
            in a catalog.
        """
        hvis.redistribute("freq")

        fringestopped = hvis.attrs.get("fringestopped", False)

        # Get source positions
        lsd = hvis.attrs.get("lsd", hvis.attrs.get("csd"))

        src_ra, src_dec = (
            self.catalog["position"]["ra"][:],
            self.catalog["position"]["dec"][:],
        )
        if lsd is not None:
            epoch = np.atleast_1d(self.telescope.lsd_to_unix(lsd))
            coords = [icrs_to_cirs(src_ra, src_dec, ep) for ep in epoch]
            src_ra = np.mean([coord[0] for coord in coords], axis=0)
            src_dec = np.mean([coord[1] for coord in coords], axis=0)

        # Find nearest declination
        dec = np.degrees(np.arcsin(hvis.index_map["el"]) + self.latitude)
        nearest_dec = _search_nearest(dec, src_dec)

        delta_dec = np.max(np.abs(np.diff(dec)))
        valid_src = np.abs(src_dec - dec[nearest_dec]) < delta_dec

        self.log.info(
            f"There are {np.sum(valid_src)} catalog sources in this declination range."
        )

        # Find hour angle window
        ra = hvis.ra
        ha_arr = correct_phase_wrap(ra[np.newaxis, :] - src_ra[:, np.newaxis], deg=True)
        valid = np.abs(ha_arr) <= self.window

        nha = np.sum(valid, axis=-1)

        ra_rad = np.radians(ra)

        # Calculate baseline distances
        freq = hvis.freq[hvis.vis[:].local_bounds]
        lmbda = C * 1e-6 / freq

        ew = hvis.index_map["ew"]
        u = ew[np.newaxis, :, np.newaxis] / lmbda[:, np.newaxis, np.newaxis]
        v = np.sin(self.rot) * u

        # Dereference input datasets
        vis = hvis.vis[:].local_array  # pol, freq, ew, el, ra
        weight = hvis.weight[:].local_array  # pol, freq, ew, ra

        # Create the output container
        out = containers.FormedBeamHAEW(
            object_id=self.catalog.index_map["object_id"],
            ha=np.arange(np.max(nha), dtype=int),
            axes_from=hvis,
            attrs_from=hvis,
            distributed=hvis.distributed,
            comm=hvis.comm,
        )

        if "redshift" in hvis:
            out.add_dataset("redshift")
            out.redshift[:] = hvis.redshift[:]

        out.position["ra"][:] = src_ra
        out.position["dec"][:] = src_dec

        out.redistribute("freq")

        # Dereference output datasets
        ofb = out.beam[:].local_array
        ofb[:] = 0.0

        owe = out.weight[:].local_array
        owe[:] = 0.0

        oha = out.ha[:]
        oha[:] = 0.0

        # Loop over sources and fringestop
        for ss, (idec, sdec) in enumerate(zip(nearest_dec, np.radians(src_dec))):

            in_range = np.flatnonzero(valid[ss])
            if (in_range.size == 0) or not valid_src[ss]:
                continue

            cos_dec = np.cos(np.radians(dec[idec]))

            isort = np.argsort(ha_arr[ss, in_range])
            in_range = in_range[isort]

            islcs = find_contiguous_slices(in_range)
            count = 0
            for islc in islcs:

                svis = vis[..., idec, islc]  # pol, freq, ew, ha
                sweight = weight[..., islc]

                nsample = svis.shape[-1]
                oslc = slice(count, count + nsample)
                count = count + nsample

                oha[ss, oslc] = ha_arr[ss, islc]
                ha = np.radians(ha_arr[ss, islc])

                # Loop over local frequencies and fringestop
                for ff in range(svis.shape[1]):

                    owe[ss, :, ff, :, oslc] = sweight[:, ff]

                    # Calculate the phase
                    phi = interferometry.fringestop_phase(
                        ha, self.latitude, sdec, u[ff], v[ff]
                    )

                    # If the container has already been fringestopped,
                    # then we need to remove that contribution from the phase
                    if fringestopped:
                        omega = 2.0 * np.pi * ew * cos_dec / lmbda[ff]
                        phi *= np.exp(
                            -1.0j * omega[:, np.newaxis] * ra_rad[np.newaxis, islc]
                        )

                    ofb[ss, :, ff, :, oslc] = svis[:, ff] * phi

        return out


class FitBeamFormed(BeamFormExternalMixin, task.SingleTask):
    """Fit beamformed visibilities as a function of hour angle to a primary beam model.

    Must provide a GridBeam object in celestial coordinates as argument to setup.

    Attributes
    ----------
    weight : "uniform" or "inverse_variance"
        How to weight different hour angles during the fit.
    max_ha : float
        Only consider hour angles less than this value in degrees.
        If not provided, then will include all hour angles in the
        input container.
    epsilon : float
        Regularisation used during the fit.
    """

    weight = config.enum(["uniform", "inverse_variance"], default="uniform")
    max_ha = config.Property(proptype=float, default=None)
    min_num_background = config.Property(proptype=int, default=5)
    min_frac_beam = config.Property(proptype=float, default=0.50)
    epsilon = config.Property(proptype=float, default=1.0e-10)

    def process(self, data):
        """Fit a model to the beamformed visibilites along the hour angle axis.

        Parameters
        ----------
        data : FormedBeamHA or FormedBeamHAEW
            Visibilities beamformed to the location of sources in a catalog.

        Returns
        -------
        out : FitFormedBeam or FitFormedBeamEW
            Best-fit parameters describing the hour-angle dependence.
        """
        container_lookup = {
            containers.FormedBeamHA: containers.FitFormedBeam,
            containers.FormedBeamHAEW: containers.FitFormedBeamEW,
        }

        # Distrbitue over frequency
        data.redistribute("freq")

        # Identify local frequencies
        self.freq_local = data.freq[data.beam[:].local_bounds]
        self._initialize_beam_with_data()

        # Create output container
        OutputContainer = container_lookup[data.__class__]

        out = OutputContainer(
            axes_from=data,
            attrs_from=data,
            distributed=data.distributed,
            comm=data.comm,
        )

        out.redistribute("freq")

        # Initialize everything to zero
        for dset in out.datasets.values():
            dset[:] = 0.0

        # Copy over source coordinates
        out.position[:] = data.position[:]
        if "redshift" in data:
            out.add_dataset("redshift")
            out.redshift[:] = data.redshift[:]

        # Dereference datasets
        beam = data.beam[:].local_array
        weight = data.weight[:].local_array

        obeam = out.beam[:].local_array
        oweight = out.weight[:].local_array

        obkg = out.background[:].local_array
        oweightbkg = out.weight_background[:].local_array
        ocorr = out.corr_background_beam[:].local_array

        # Get source coordinates
        src_dec = np.radians(data.position["dec"][:])

        src_ha = data.ha[:]
        max_nha = src_ha.shape[1]

        # Loop over sources
        for ss, sdec in enumerate(src_dec):

            # Ignore missing sources
            if not np.any(weight[ss] > 0.0):
                continue

            # Extract hour angle axis
            nha = max_nha - np.min(np.flatnonzero(src_ha[ss, ::-1] != 0.0))
            slc = slice(0, nha)
            sha = np.radians(src_ha[ss, slc])

            # Loop over polarisation
            for pp, pol in enumerate(data.pol):

                b = beam[ss, pp, ..., slc]
                w = weight[ss, pp, ..., slc]

                if self.weight == "uniform":
                    sigma = np.sqrt(invert_no_zero(w))
                    w = w > 0.0

                if self.max_ha is not None:
                    flag_ha = np.abs(sha) <= np.radians(self.max_ha)
                    w = w * flag_ha
                else:
                    flag_ha = np.ones(nha, dtype=bool)

                # Get the template as a function of hour angle
                X = self.get_template(pol, sdec, sha)
                if "ew" in out.index_map:
                    X = X[:, np.newaxis, :, :]

                # Identify frequencies/baselines that are missing a significant fraction of samples
                f = w > 0
                offsrc = X[..., 1] < 0.05
                flag_background = np.sum(f * offsrc, axis=-1) > self.min_num_background
                flag_beam = (
                    np.sum(f * X[..., 1], axis=-1)
                    * invert_no_zero(np.sum(flag_ha * X[..., 1], axis=-1))
                ) > self.min_frac_beam

                flag = flag_background & flag_beam

                if not np.any(flag):
                    continue

                # Construct the inverse parameter covariance matrix
                XT = np.swapaxes(X, -2, -1)
                A = np.matmul(XT, w[..., np.newaxis] * X) + np.eye(2) * self.epsilon

                # Solve for the parameters and their covariance
                proj_wb = np.sum(XT * (w * b)[..., np.newaxis, :], axis=-1)
                coeff = np.linalg.solve(A, proj_wb)
                cov = np.linalg.solve(A, np.eye(2))

                # Save to output container
                obeam[ss, pp] = coeff[..., 1]
                obkg[ss, pp] = coeff[..., 0]

                if self.weight == "uniform":
                    B = np.matmul(cov, XT * (w * sigma)[..., np.newaxis, :])
                    cov = np.matmul(B, np.swapaxes(B, -2, -1))

                oweight[ss, pp] = flag * invert_no_zero(cov[..., 1, 1])
                oweightbkg[ss, pp] = flag * invert_no_zero(cov[..., 0, 0])

                ocorr[ss, pp] = cov[..., 0, 1] * np.sqrt(
                    oweight[ss, pp] * oweightbkg[ss, pp]
                )

        return out

    def get_template(self, pol, dec, ha):
        """Get the template as a function of hour angle to fit to transit.

        Parameters
        ----------
        pol : str
            String specifying the polarisation,
            either 'XX', 'XY', 'YX', or 'YY'.
        dec : float
            The declination of the source in radians.
        ha : np.ndarray[nha,]
            The hour angle of the source in radians.

        Returns
        -------
        t : np.ndarray[nha, 2]
            Template for the source transit as a function of hour angle.
            First column is entirely 1 and corresponds to an overall additive
            offset. Second column is the primary beam model versus hour angle.
        """
        t = np.ones((self.freq_local.size, ha.size, 2), dtype=float)
        t[..., 1] = self._beamfunc(pol, dec, ha)

        return t


class HealpixBeamForm(task.SingleTask):
    """Beamform by extracting the pixel containing each source form a Healpix map.

    Unless it has an explicit `epoch` attribute, the Healpix map is assumed to be in the
    same coordinate epoch as the catalog. If it does, the input catalog is assumed to be
    in ICRS and then is precessed to the CIRS coordinates in the epoch of the map.

    Attributes
    ----------
    fwhm : float
        Smooth the map with a Gaussian with the specified FWHM in degrees. If `None`
        (default), leave at native map resolution. This will modify the input map in
        place.
    """

    fwhm = config.Property(proptype=float, default=None)

    def setup(self, hpmap: containers.Map):
        """Set the map to extract beams from at each catalog location.

        Parameters
        ----------
        hpmap
            The Healpix map to extract the sources from.
        """
        self.map = hpmap
        mv = self.map.map[:]
        self.map.redistribute("freq")

        self.log.info("Smoothing input Healpix map.")
        for lfi, _ in mv.enumerate(axis=0):
            for pi in range(mv.shape[1]):
                mv[lfi, pi] = healpy.smoothing(
                    mv[lfi, pi], fwhm=np.radians(self.fwhm), verbose=False
                )

    def process(self, catalog: containers.SourceCatalog) -> containers.FormedBeam:
        """Extract sources from a ringmap.

        Parameters
        ----------
        catalog
            The catalog to extract sources from.

        Returns
        -------
        formed_beam
            The source spectra.
        """
        if "position" not in catalog:
            raise ValueError("Input is missing a position table.")

        # Container to hold the formed beams
        formed_beam = containers.FormedBeam(
            object_id=catalog.index_map["object_id"],
            axes_from=self.map,
            distributed=True,
        )

        # Initialize container to zeros.
        formed_beam.beam[:] = 0.0
        formed_beam.weight[:] = 0.0

        # Copy catalog information
        formed_beam["position"][:] = catalog["position"][:]
        if "redshift" in catalog:
            formed_beam.add_dataset("redshift")
            formed_beam["redshift"][:] = catalog["redshift"][:]

        # Get the source positions at the epoch of the input map
        epoch = self.map.attrs.get("epoch", None)
        epoch = ctime.ensure_unix(epoch) if epoch is not None else None
        if epoch:
            src_ra, src_dec = icrs_to_cirs(
                catalog["position"]["ra"], catalog["position"]["dec"], epoch
            )
        else:
            self.log.info(
                "Input map has no epoch set, assuming that it matches the catalog."
            )
            src_ra = catalog["position"]["ra"]
            src_dec = catalog["position"]["dec"]

        # Use Healpix to get the pixels containing the sources
        pix_ind = healpy.ang2pix(self.map.nside, src_ra, src_dec, lonlat=True)

        # Ensure containers are distributed in frequency
        formed_beam.redistribute("freq")
        self.map.redistribute("freq")

        formed_beam.beam[:] = self.map.map[:, :, pix_ind].transpose(2, 1, 0)
        # Set to some non-zero value as the Map container doesn't have a weight
        formed_beam.weight[:] = 1.0

        return formed_beam


def icrs_to_cirs(ra, dec, epoch, apparent=True):
    """Convert a set of positions from ICRS to CIRS at a given data.

    Parameters
    ----------
    ra, dec : float or np.ndarray
        Positions of source in ICRS coordinates including an optional
        redshift position.
    epoch : time_like
        Time to convert the positions to. Can be any type convertible to a
        time using `caput.time.ensure_unix`.
    apparent : bool
        Calculate the apparent position (includes abberation and deflection).

    Returns
    -------
    ra_cirs, dec_cirs : float or np.ndarray
        Arrays of the positions in *CIRS* coordiantes.
    """
    positions = Star(ra=Angle(degrees=ra), dec=Angle(degrees=dec))

    epoch = ctime.unix_to_skyfield_time(ctime.ensure_unix(epoch))

    earth = ctime.skyfield_wrapper.ephemeris["earth"]
    positions = earth.at(epoch).observe(positions)

    if apparent:
        positions = positions.apparent()

    ra_cirs, dec_cirs, _ = positions.cirs_radec(epoch)

    return ra_cirs._degrees, dec_cirs._degrees<|MERGE_RESOLUTION|>--- conflicted
+++ resolved
@@ -119,11 +119,7 @@
             if self.collapse_ha:
                 self.log.info(
                     "Tracking source for declination dependent amount of time "
-<<<<<<< HEAD
-                    f"[{self.timetrack} seconds at equator]"
-=======
                     f"[{self.timetrack:0.0f} seconds at equator]"
->>>>>>> cf8a9058
                 )
             else:
                 raise NotImplementedError(
@@ -134,11 +130,7 @@
 
         else:
             self.log.info(
-<<<<<<< HEAD
-                f"Tracking source for fixed amount of time [{self.timetrack} seconds]"
-=======
-                f"Tracking source for fixed amount of time [{self.timetrack:0.0f} seconds]"
->>>>>>> cf8a9058
+              f"Tracking source for fixed amount of time [{self.timetrack:0.0f} seconds]"
             )
 
     def process(self):
