"""Beam Forming"""

import numpy as np
from skyfield.api import Star, Angle

from caput import config
from caput import time as ctime

from cora.util import units

from ..core import task, containers, io
from ..util._fast_tools import beamform
from ..util.tools import baseline_vector, polarization_map, invert_no_zero
from ..util.tools import calculate_redundancy

# Constants
NU21 = units.nu21
C = units.c


class BeamFormBase(task.SingleTask):
    """Base class for beam forming tasks.

    Defines a few useful methods. Not to be used directly
    but as parent class for BeamForm and BeamFormCat.

    Attributes
    ----------
    collapse_ha : bool
        Wether or not to sum over hour-angle/time to complete
        the beamforming. Default is True, which sums over.
    polarization : string
        One of:
        'I' : Stokes I only.
        'full' : 'XX', 'XY', 'YX' and 'YY' in this order.
        'copol' : 'XX' and 'YY' only.
        'stokes' : 'I', 'Q', 'U' and 'V' in this order. Not implemented.
    weight : string ('natural', 'uniform', or 'inverse_variance')
        How to weight the redundant baselines when adding:
            'natural' - each baseline weighted by its redundancy (default)
            'uniform' - each baseline given equal weight
            'inverse_variance' - each baseline weighted by the weight attribute
    timetrack : float
        How long (in seconds) to track sources at each side of transit.
        Total transit time will be ~ 2 * timetrack.
    freqside : int
        Number of frequencies to process at each side of the source.
        Default (None) processes all frequencies.
    """

    collapse_ha = config.Property(proptype=bool, default=True)
    polarization = config.enum(["I", "full", "copol", "stokes"], default="full")
    weight = config.enum(["natural", "uniform", "inverse_variance"], default="natural")
    timetrack = config.Property(proptype=float, default=900.0)
    freqside = config.Property(proptype=int, default=None)

    def setup(self, manager):
        """Generic setup method.

        To be complemented by specific
        setup methods in daughter tasks.

        Parameters
        ----------
        manager : either `ProductManager`, `BeamTransfer` or `TransitTelescope`
            Contains a TransitTelescope object describing the telescope.
        """
        # Get the TransitTelescope object
        self.telescope = io.get_telescope(manager)
        # Polarizations.
        if self.polarization == "I":
            self.process_pol = ["XX", "YY"]
            self.return_pol = ["I"]
        elif self.polarization == "full":
            self.process_pol = ["XX", "XY", "YX", "YY"]
            self.return_pol = self.process_pol
        elif self.polarization == "copol":
            self.process_pol = ["XX", "YY"]
            self.return_pol = self.process_pol
        elif self.polarization == "stokes":
            self.process_pol = ["XX", "XY", "YX", "YY"]
            self.return_pol = ["I", "Q", "U", "V"]
            msg = "Stokes parameters are not implemented"
            raise RuntimeError(msg)
        else:
            # This should never happen. config.enum should bark first.
            msg = "Invalid polarization parameter: {0}"
            msg = msg.format(self.polarization)
            raise ValueError(msg)
        # Number of polarizations to process
        self.npol = len(self.process_pol)
        self.latitude = np.deg2rad(self.telescope.latitude)

    def process(self):
        """Generic process method.

        Performs all the beamforming,
        but not the data parsing. To be complemented by specific
        process methods in daughter tasks.

        Returns
        -------
        formed_beam : `containers.FormedBeam` or `containers.FormedBeamHA`
            Formed beams at each source. Shape depends on parameter
            `collapse_ha`.
        """
        # Contruct containers for formed beams
        if self.collapse_ha:
            # Container to hold the formed beams
            formed_beam = containers.FormedBeam(
                freq=self.freq,
                object_id=self.source_cat.index_map["object_id"],
                pol=np.array(self.return_pol),
                distributed=True,
            )
        else:
            # Container to hold the formed beams
            formed_beam = containers.FormedBeamHA(
                freq=self.freq,
                ha=np.arange(self.nha, dtype=np.int),
                object_id=self.source_cat.index_map["object_id"],
                pol=np.array(self.return_pol),
                distributed=True,
            )
            # Initialize container to zeros.
            formed_beam.ha[:] = 0.0

        # Initialize container to zeros.
        formed_beam.beam[:] = 0.0
        formed_beam.weight[:] = 0.0
        # Copy catalog information
        formed_beam["position"][:] = self.source_cat["position"][:]
        if "redshift" in self.source_cat:
            formed_beam["redshift"][:] = self.source_cat["redshift"][:]
        else:
            # TODO: If there is not redshift information,
            # should I have a different formed_beam container?
            formed_beam["redshift"]["z"][:] = 0.0
            formed_beam["redshift"]["z_error"][:] = 0.0
        # Ensure container is distributed in frequency
        formed_beam.redistribute("freq")

        if self.freqside is None:
            # Indices of local frequency axis. Full axis if freqside is None.
            f_local_indices = np.arange(self.ls, dtype=np.int32)
            f_mask = np.zeros(self.ls, dtype=bool)

        fbb = formed_beam.beam[:]
        fbw = formed_beam.weight[:]

        # For each source, beamform and populate container.
        for src in range(self.nsource):

            if src % 1000 == 0:
                self.log.debug(f"Source {src}/{self.nsource}")

            # Declination of this source
            dec = np.radians(self.sdec[src])

            if self.freqside is not None:
                # Get the frequency bin this source is closest to.
                freq_diff = abs(self.freq["centre"] - self.sfreq[src])
                sfreq_index = np.argmin(freq_diff)
                # Start and stop indices to process in global frequency axis
                freq_idx0 = np.amax([0, sfreq_index - self.freqside])
                freq_idx1 = np.amin([self.nfreq, sfreq_index + self.freqside + 1])
                # Mask in full frequency axis
                f_mask = np.ones(self.nfreq, dtype=bool)
                f_mask[freq_idx0:freq_idx1] = False
                # Restrict frequency mask to local range
                f_mask = f_mask[self.lo : (self.lo + self.ls)]

                # TODO: In principle I should be able to skip
                # sources that have no indices to be processed
                # in this rank. I am getting a NaN error, however.
                # I may need an mpiutil.barrier() call before the
                # return statement.
                if f_mask.all():
                    # If there are no indices to be processed in
                    # the local frequency range, skip source.
                    continue

                # Frequency indices to process in local range
                f_local_indices = np.arange(self.ls, dtype=np.int32)[np.invert(f_mask)]

            if self.is_sstream:
                # Get RA bin this source is closest to.
                # Phasing will actually be done at src position.
                sra_index = np.searchsorted(self.ra, self.sra[src])
            else:
                # Cannot use searchsorted, because RA might not be
                # monotonically increasing. Slower.
                # Notice: in case there is more than one transit,
                # this will pick a single transit quasi-randomly!
                transit_diff = abs(self.ra - self.sra[src])
                sra_index = np.argmin(transit_diff)
                # For now, skip sources that do not transit in the data
                ra_cadence = self.ra[1] - self.ra[0]
                if transit_diff[sra_index] > 1.5 * ra_cadence:
                    continue

            # Compute hour angle array
            ha_array, ra_index_range, ha_mask = self._ha_array(
                self.ra, sra_index, self.sra[src], self.ha_side, self.is_sstream
            )

            # Arrays to store beams and weights for this source
            # for all polarizations prior to combining polarizations
            if self.collapse_ha:
                formed_beam_full = np.zeros((self.npol, self.ls), dtype=np.float64)
                weight_full = np.zeros((self.npol, self.ls), dtype=np.float64)
            else:
                formed_beam_full = np.zeros(
                    (self.npol, self.ls, self.nha), dtype=np.float64
                )
                weight_full = np.zeros((self.npol, self.ls, self.nha), dtype=np.float64)
            # For each polarization
            for pol in range(self.npol):

                # Compute primary beams to be used in the weighting
                primary_beam = self._beamfunc(
                    ha_array[np.newaxis, :],
                    self.process_pol[pol],
                    self.freq_local[:, np.newaxis],
                    dec,
                )

                # Fringestop and sum over products
                # 'beamform' does not normalize sum.
                this_formed_beam = beamform(
                    self.vis[pol],
                    self.sumweight[pol],
                    dec,
                    self.latitude,
                    np.cos(ha_array),
                    np.sin(ha_array),
                    self.bvec[pol][0],
                    self.bvec[pol][1],
                    f_local_indices,
                    ra_index_range,
                )

                sumweight_inrange = self.sumweight[pol][:, ra_index_range, :]
                visweight_inrange = self.visweight[pol][:, ra_index_range, :]

                if self.collapse_ha:
                    # Sum over RA. Does not multiply by weights because
                    # this_formed_beam was never normalized (this avoids
                    # re-work and makes code more efficient).
                    this_sumweight = np.sum(
                        np.sum(sumweight_inrange, axis=-1) * primary_beam ** 2, axis=1
                    )

                    formed_beam_full[pol] = np.sum(
                        this_formed_beam * primary_beam, axis=1
                    ) * invert_no_zero(this_sumweight)

                    if self.weight != "inverse_variance":
                        this_weight2 = np.sum(
                            np.sum(
                                sumweight_inrange ** 2
                                * invert_no_zero(visweight_inrange),
                                axis=-1,
                            )
                            * primary_beam ** 2,
                            axis=1,
                        )

                        weight_full[pol] = this_sumweight ** 2 * invert_no_zero(
                            this_weight2
                        )

                    else:
                        weight_full[pol] = this_sumweight

                else:
                    # Need to divide by weight here for proper
                    # normalization because it is not done in
                    # beamform()
                    this_sumweight = np.sum(sumweight_inrange, axis=-1)
                    # Populate only where ha_mask is true. Zero otherwise.
                    formed_beam_full[pol][
                        :, ha_mask
                    ] = this_formed_beam * invert_no_zero(this_sumweight)
                    if self.weight != "inverse_variance":
                        this_weight2 = np.sum(
                            sumweight_inrange ** 2 * invert_no_zero(visweight_inrange),
                            axis=-1,
                        )
                        # Populate only where ha_mask is true. Zero otherwise.
                        weight_full[pol][
                            :, ha_mask
                        ] = this_sumweight ** 2 * invert_no_zero(this_weight2)
                    else:
                        weight_full[pol][:, ha_mask] = this_sumweight

                # Ensure weights are zero for non-processed frequencies
                weight_full[pol][f_mask] = 0.0

            # Combine polarizations if needed.
            # TODO: For now I am ignoring differences in the X and
            # Y beams and just adding them as is.
            if self.polarization == "I":
                formed_beam_full = np.sum(
                    formed_beam_full * weight_full, axis=0
                ) * invert_no_zero(np.sum(weight_full, axis=0))
                weight_full = np.sum(weight_full, axis=0)
                # Add an axis for the polarization
                if self.collapse_ha:
                    formed_beam_full = np.reshape(formed_beam_full, (1, self.ls))
                    weight_full = np.reshape(weight_full, (1, self.ls))
                else:
                    formed_beam_full = np.reshape(
                        formed_beam_full, (1, self.ls, self.nha)
                    )
                    weight_full = np.reshape(weight_full, (1, self.ls, self.nha))
            elif self.polarization == "stokes":
                # TODO: Not implemented
                pass

            # Populate container.
            fbb[src] = formed_beam_full
            fbw[src] = weight_full
            if not self.collapse_ha:
                if self.is_sstream:
                    formed_beam.ha[src, :] = ha_array
                else:
                    # Populate only where ha_mask is true.
                    formed_beam.ha[src, ha_mask] = ha_array

        return formed_beam

    def _ha_side(self, data, timetrack=900.0):
        """Number of RA/time bins to track the source at each side of transit.

        Parameters
        ----------
        data : `containers.SiderealStream` or `containers.TimeStream`
            Data to read time from.
        timetrack : float
            Time in seconds to track at each side of transit.
            Default is 15 minutes.

        Returns
        -------
        ha_side : int
            Number of RA bins to track the source at each side of transit.
        """
        # TODO: Instead of a fixed time for transit, I could have a minimum
        # drop in the beam at a conventional distance from the NCP.
        if "ra" in data.index_map:
            # In seconds
            approx_time_perbin = 24.0 * 3600.0 / float(len(data.index_map["ra"]))
        else:
            approx_time_perbin = data.time[1] - data.time[0]

        # Track for `timetrack` seconds at each side of transit
        return int(timetrack / approx_time_perbin)

    def _ha_array(self, ra, source_ra_index, source_ra, ha_side, is_sstream=True):
        """Hour angle for each RA/time bin to be processed.

        Also return the indices of these bins in the full RA/time axis.

        Parameters
        ----------
        ra : array
            RA axis in the data
        source_ra_index : int
            Index in data.index_map['ra'] closest to source_ra
        source_ra : float
            RA of the quasar
        ha_side : int
            Number of RA/HA bins on each side of transit.
        is_sstream : bool
            True if data is sidereal stream. Flase if time stream

        Returns
        -------
        ha_array : np.ndarray
            Hour angle array in the range -180. to 180
        ra_index_range : np.ndarray of int
            Indices (in data.index_map['ra']) corresponding
            to ha_array.
        """
        # RA range to track this quasar through the beam.
        ra_index_range = np.arange(
            source_ra_index - ha_side, source_ra_index + ha_side + 1, dtype=np.int32
        )
        # Number of RA bins in data.
        nra = len(ra)

        if is_sstream:
            # Wrap RA indices around edges.
            ra_index_range[ra_index_range < 0] += nra
            ra_index_range[ra_index_range >= nra] -= nra
            # Hour angle array (convert to radians)
            ha_array = np.deg2rad(ra[ra_index_range] - source_ra)
            # For later convenience it is better if `ha_array` is
            # in the range -pi to pi instead of 0 to 2pi.
            ha_array = (ha_array + np.pi) % (2.0 * np.pi) - np.pi
            # In this case the ha_mask is trivial
            ha_mask = np.ones(len(ra_index_range), dtype=bool)
        else:
            # Mask-out indices out of range
            ha_mask = (ra_index_range >= 0) & (ra_index_range < nra)
            # Return smaller HA range, and mask.
            ra_index_range = ra_index_range[ha_mask]
            # Hour angle array (convert to radians)
            ha_array = np.deg2rad(ra[ra_index_range] - source_ra)
            # For later convenience it is better if `ha_array` is
            # in the range -pi to pi instead of 0 to 2pi.
            ha_array = (ha_array + np.pi) % (2.0 * np.pi) - np.pi

        return ha_array, ra_index_range, ha_mask

    # TODO: This is very CHIME specific. Should probably be moved somewhere else.
    def _beamfunc(self, ha, pol, freq, dec, zenith=0.70999994):
        """Simple and fast beam model to be used as beamforming weights.

        Parameters
        ----------
        ha : array or float
            Hour angle (in radians) to compute beam at.
        freq : array or float
            Frequency in MHz
        dec : array or float
            Declination in radians
        pol : int or string
            Polarization index. 0: X, 1: Y, >=2: XY
            or one of 'XX', 'XY', 'YX', 'YY'
        zenith : float
            Polar angle of the telescope zenith in radians.
            Equal to pi/2 - latitude

        Returns
        -------
        beam : array or float
            The beam at the designated hhour angles, frequencies
            and declinations. This is the beam 'power', that is,
            voltage squared. To get the beam voltage, take the
            square root.
        """

        pollist = ["XX", "YY", "XY", "YX"]
        if pol in pollist:
            pol = pollist.index(pol)

        def _sig(pp, freq, dec):
<<<<<<< HEAD
            """"""
=======
>>>>>>> 64d0392e
            sig_amps = [14.87857614, 9.95746878]
            return sig_amps[pp] / freq / np.cos(dec)

        def _amp(pp, dec, zenith):
<<<<<<< HEAD
            """"""

=======
>>>>>>> 64d0392e
            def _flat_top_gauss6(x, A, sig, x0):
                """Flat-top gaussian. Power of 6."""
                return A * np.exp(-abs((x - x0) / sig) ** 6)

            def _flat_top_gauss3(x, A, sig, x0):
                """Flat-top gaussian. Power of 3."""
                return A * np.exp(-abs((x - x0) / sig) ** 3)

            prm_ns_x = np.array([9.97981768e-01, 1.29544939e00, 0.0])
            prm_ns_y = np.array([9.86421047e-01, 8.10213326e-01, 0.0])

            if pp == 0:
                return _flat_top_gauss6(dec - (0.5 * np.pi - zenith), *prm_ns_x)
            else:
                return _flat_top_gauss3(dec - (0.5 * np.pi - zenith), *prm_ns_y)

        ha0 = 0.0
        if pol < 2:
            # XX or YY
            return _amp(pol, dec, zenith) * np.exp(
                -(((ha - ha0) / _sig(pol, freq, dec)) ** 2)
            )
        else:
            # XY or YX
            return (
                _amp(0, dec, zenith)
                * np.exp(-(((ha - ha0) / _sig(0, freq, dec)) ** 2))
                * _amp(1, dec, zenith)
                * np.exp(-(((ha - ha0) / _sig(1, freq, dec)) ** 2))
            ) ** 0.5

    def _process_data(self, data):
        """Store code for parsing and formating data prior to beamforming."""
        # Easy access to communicator
        self.comm_ = data.comm

        # Extract data info
        if "ra" in data.index_map:
            self.is_sstream = True
            self.ra = data.index_map["ra"]

            # Calculate the epoch for the data so we can calculate the correct
            # CIRS coordinates
            if "lsd" not in data.attrs:
                raise ValueError(
                    "SiderealStream must have an LSD attribute to calculate the epoch."
                )

            # This will be a float for a single sidereal day, or a list of
            # floats for a stack
            lsd = (
                data.attrs["lsd"][0]
                if isinstance(data.attrs["lsd"], np.ndarray)
                else data.attrs["lsd"]
            )
            self.epoch = self.telescope.lsd_to_unix(lsd)

        else:
            self.is_sstream = False
            # Convert data timestamps into LSAs (degrees)
            self.ra = self.telescope.unix_to_lsa(data.time)
            self.epoch = data.time.mean()

        self.freq = data.index_map["freq"]
        self.nfreq = len(self.freq)
        # Ensure data is distributed in freq axis
        data.redistribute(0)

        # Number of RA bins to track each source at each side of transit
        self.ha_side = self._ha_side(data, self.timetrack)
        self.nha = 2 * self.ha_side + 1

        # polmap: indices of each vis product in
        # polarization list: ['XX', 'XY', 'YX', 'YY']
        polmap = polarization_map(data.index_map, self.telescope)
        # Baseline vectors in meters
        bvec_m = baseline_vector(data.index_map, self.telescope)

        # MPI distribution values
        self.lo = data.vis.local_offset[0]
        self.ls = data.vis.local_shape[0]
        self.freq_local = self.freq["centre"][self.lo : self.lo + self.ls]
        # These are to be used when gathering results in the end.
        # Tuple (not list!) of number of frequencies in each rank
        self.fsize = tuple(data.comm.allgather(self.ls))
        # Tuple (not list!) of displacements of each rank array in full array
        self.foffset = tuple(data.comm.allgather(self.lo))

        fullpol = ["XX", "XY", "YX", "YY"]
        # Save subsets of the data for each polarization, changing
        # the ordering to 'C' (needed for the cython part).
        # This doubles the memory usage.
        self.vis, self.visweight, self.bvec, self.sumweight = [], [], [], []
        for pol in self.process_pol:
            pol = fullpol.index(pol)
            polmask = polmap == pol
            # Swap order of product(1) and RA(2) axes, to reduce striding
            # through memory later on.
            self.vis.append(
                np.copy(np.moveaxis(data.vis[:, polmask, :], 1, 2), order="C")
            )
            # Restrict visweight to the local frequencies
            self.visweight.append(
                np.copy(
                    np.moveaxis(
                        data.weight[self.lo : self.lo + self.ls][:, polmask, :], 1, 2
                    ).astype(np.float64),
                    order="C",
                )
            )
            # Multiply bvec_m by frequencies to get vector in wavelengths.
            # Shape: (2, nfreq_local, nvis), for each pol.
            self.bvec.append(
                np.copy(
                    bvec_m[:, np.newaxis, polmask]
                    * self.freq_local[np.newaxis, :, np.newaxis]
                    * 1e6
                    / C,
                    order="C",
                )
            )
            if self.weight == "inverse_variance":
                # Weights for sum are just the visibility weights
                self.sumweight.append(self.visweight[-1])
            else:
                # Ensure zero visweights result in zero sumweights
                this_sumweight = (self.visweight[-1] > 0.0).astype(np.float64)
                ssi = data.input_flags[:]
                ssp = data.index_map["prod"][:]
                sss = data.reverse_map["stack"]["stack"][:]
                nstack = data.vis.shape[1]
                # this redundancy takes into account input flags.
                # It has shape (nstack, ntime)
                redundancy = np.moveaxis(
                    calculate_redundancy(ssi, ssp, sss, nstack)[polmask].astype(
                        np.float64
                    ),
                    0,
                    1,
                )[np.newaxis, :, :]
                # redundancy = (self.telescope.redundancy[polmask].
                #        astype(np.float64)[np.newaxis, np.newaxis, :])
                this_sumweight *= redundancy
                if self.weight == "uniform":
                    this_sumweight = (this_sumweight > 0.0).astype(np.float64)
                self.sumweight.append(np.copy(this_sumweight, order="C"))

    def _process_catalog(self, catalog):
        """Process the catalog to get CIRS coordinates at the correct epoch.

        Note that `self._process_data` must have been called before this.
        """

        if "position" not in catalog:
            raise ValueError("Input is missing a position table.")

        self.sra, self.sdec = icrs_to_cirs(
            catalog["position"]["ra"], catalog["position"]["dec"], self.epoch
        )

        if self.freqside is not None:
            if "redshift" not in catalog:
                raise ValueError("Input is missing a required redshift table.")
            self.sfreq = NU21 / (catalog["redshift"]["z"][:] + 1.0)  # MHz

        self.source_cat = catalog
        self.nsource = len(self.sra)


class BeamForm(BeamFormBase):
    """BeamForm for a single source catalog and multiple visibility datasets."""

    def setup(self, manager, source_cat):
        """Parse the source catalog and performs the generic setup.

        Parameters
        ----------
        manager : either `ProductManager`, `BeamTransfer` or `TransitTelescope`
            Contains a TransitTelescope object describing the telescope.

        source_cat : :class:`containers.SourceCatalog`
            Catalog of points to beamform at.

        """
        super(BeamForm, self).setup(manager)
        self.catalog = source_cat

    def process(self, data):
        """Parse the visibility data and beamforms all sources.

        Parameters
        ----------
        data : `containers.SiderealStream` or `containers.TimeStream`
            Data to beamform on.

        Returns
        -------
        formed_beam : `containers.FormedBeam` or `containers.FormedBeamHA`
            Formed beams at each source.
        """
        # Process and make available various data
        self._process_data(data)
        self._process_catalog(self.catalog)

        # Call generic process method.
        return super(BeamForm, self).process()


class BeamFormCat(BeamFormBase):
    """BeamForm for multiple source catalogs and a single visibility dataset."""

    def setup(self, manager, data):
        """Parse the visibility data and performs the generic setup.

        Parameters
        ----------
        manager : either `ProductManager`, `BeamTransfer` or `TransitTelescope`
            Contains a TransitTelescope object describing the telescope.

        data : `containers.SiderealStream` or `containers.TimeStream`
            Data to beamform on.

        """
        super(BeamFormCat, self).setup(manager)

        # Process and make available various data
        self._process_data(data)

    def process(self, source_cat):
        """Parse the source catalog and beamforms all sources.

        Parameters
        ----------
        source_cat : :class:`containers.SourceCatalog`
            Catalog of points to beamform at.

        Returns
        -------
        formed_beam : `containers.FormedBeam` or `containers.FormedBeamHA`
            Formed beams at each source.
        """
        self._process_catalog(source_cat)

        # Call generic process method.
        return super(BeamFormCat, self).process()


def icrs_to_cirs(ra, dec, epoch, apparent=True):
    """Convert a set of positions from ICRS to CIRS at a given data.

    Parameters
    ----------
    ra, dec : float or np.ndarray
        Positions of source in ICRS coordinates including an optional
        redshift position.
    epoch : time_like
        Time to convert the positions to. Can be any type convertible to a
        time using `caput.time.ensure_unix`.
    apparent : bool
        Calculate the apparent position (includes abberation and deflection).

    Returns
    -------
    ra_cirs, dec_cirs : float or np.ndarray
        Arrays of the positions in *CIRS* coordiantes.
    """
    positions = Star(ra=Angle(degrees=ra), dec=Angle(degrees=dec))

    epoch = ctime.unix_to_skyfield_time(ctime.ensure_unix(epoch))

    earth = ctime.skyfield_wrapper.ephemeris["earth"]
    positions = earth.at(epoch).observe(positions)

    if apparent:
        positions = positions.apparent()

    ra_cirs, dec_cirs, _ = positions.cirs_radec(epoch)

    return ra_cirs._degrees, dec_cirs._degrees<|MERGE_RESOLUTION|>--- conflicted
+++ resolved
@@ -447,19 +447,11 @@
             pol = pollist.index(pol)
 
         def _sig(pp, freq, dec):
-<<<<<<< HEAD
-            """"""
-=======
->>>>>>> 64d0392e
             sig_amps = [14.87857614, 9.95746878]
             return sig_amps[pp] / freq / np.cos(dec)
 
         def _amp(pp, dec, zenith):
-<<<<<<< HEAD
-            """"""
-
-=======
->>>>>>> 64d0392e
+
             def _flat_top_gauss6(x, A, sig, x0):
                 """Flat-top gaussian. Power of 6."""
                 return A * np.exp(-abs((x - x0) / sig) ** 6)
