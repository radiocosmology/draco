--- conflicted
+++ resolved
@@ -909,29 +909,20 @@
     what was done to produce the `RingMap` (use `DeconvolveHybridM` for best
     results).
 
-<<<<<<< HEAD
-    The ringmap is assumed to be in CIRA coordinates, with epoch specified in an
-    attribute, unless `coord_frame` is set to `icrs`.
+    Unless it has an explicit `lsd` attribute, the ring map is assumed to be in the
+    same coordinate epoch as the catalog. If it does, the input catalog is assumed to be
+    in ICRS and then is precessed to the CIRS coordinates in the epoch of the map.
 
     Parameters
     ----------
-    coord_frame : string, optional
-        Coordinate frame for sky positions in catalog.
-        Must be one of 'icrs' or 'cirs'. Default: 'cirs'.
     ignore_ringmap_weights : bool, optional
         Set weights for formed beams to unity instead of propagating weights
         from ringmap. Default: False.
     linear_weights_test : bool, optional
         Overwrite weights with dec values of each source (useful for testing
         a specific, known form for the weights). Default: False.
-=======
-    Unless it has an explicit `lsd` attribute, the ring map is assumed to be in the
-    same coordinate epoch as the catalog. If it does, the input catalog is assumed to be
-    in ICRS and then is precessed to the CIRS coordinates in the epoch of the map.
->>>>>>> e209f85e
     """
 
-    coord_frame = config.enum(["icrs", "cirs"], default="cirs")
     ignore_ringmap_weights = config.Property(proptype=bool, default=False)
     linear_weights_test = config.Property(proptype=bool, default=False)
     
@@ -966,12 +957,7 @@
 
         ringmap = self.ringmap
 
-<<<<<<< HEAD
-        if "position" not in catalog:
-            raise ValueError("Input is missing a position table.")
-=======
         src_ra, src_dec = self._process_catalog(catalog)
->>>>>>> e209f85e
 
         # Container to hold the formed beams
         formed_beam = containers.FormedBeam(
@@ -989,56 +975,6 @@
         if "redshift" in catalog:
             formed_beam["redshift"][:] = catalog["redshift"][:]
 
-<<<<<<< HEAD
-        if self.coord_frame == "cirs":
-            # Calculate the epoch for the data so we can calculate the correct
-            # CIRS coordinates
-            if "lsd" not in ringmap.attrs:
-                ringmap.attrs["lsd"] = 1950
-                self.log.error(
-                    "Input does not have an LSD attribute to calculate the epoch. "
-                    "Assuming CSD=1950, but this might be completely wrong."
-                )
-
-            # This will be a float for a single sidereal day, or a list of
-            # floats for a stack
-            lsd = (
-                ringmap.attrs["lsd"][0]
-                if isinstance(ringmap.attrs["lsd"], np.ndarray)
-                else ringmap.attrs["lsd"]
-            )
-            epoch = self.telescope.lsd_to_unix(lsd)
-
-            # Get the source positions at the current epoch
-            src_ra, src_dec = icrs_to_cirs(
-                catalog["position"]["ra"], catalog["position"]["dec"], epoch
-            )
-        else: # icrs
-            src_ra = catalog["position"]["ra"]
-            src_dec = catalog["position"]["dec"]
-
-        # Get the grid size of the map in RA and sin(ZA)
-        dra = np.median(np.abs(np.diff(ringmap.index_map["ra"])))
-        dza = np.median(np.abs(np.diff(ringmap.index_map["el"])))
-
-        # Get the source indices in RA
-        # NOTE: that we need to take into account that sources might be less than 360
-        # deg, but still closer to ind=0
-        max_ra_ind = len(ringmap.ra) - 1
-        ra_ind = (np.rint(src_ra / dra) % max_ra_ind).astype(np.int)
-
-        # Get the indices for the ZA direction. However, any source with
-        # dec - telescope_latitude < -90deg will not show up in the ringmap,
-        # so we make a mask for these.
-        za_ind = np.rint(
-            (np.sin(np.radians(src_dec - self.telescope.latitude)) + 1) / dza
-        ).astype(np.int)
-        mask_ind = src_dec - self.telescope.latitude <= -90
-        if np.sum(mask_ind) > 0:
-            self.log.info("%d local sources in catalog are outside of ringmap coverage" % np.sum(mask_ind))
-
-=======
->>>>>>> e209f85e
         # Ensure containers are distributed in frequency
         formed_beam.redistribute("freq")
         ringmap.redistribute("freq")
@@ -1046,7 +982,7 @@
         has_weight = "weight" in ringmap.datasets
 
         # Get the pixel indices
-        ra_ind, za_ind = self._source_ind(src_ra, src_dec)
+        ra_ind, za_ind, mask_ind = self._source_ind(src_ra, src_dec)
 
         # Dereference the datasets
         fbb = formed_beam.beam[:]
@@ -1066,7 +1002,6 @@
                 # the dec of each source (for testing)
                 if self.linear_weights_test:
                     fbw[si][:] = formed_beam["position"]["dec"][si]
-
                 
         # If desired, ignore ringmap weights when stacking, by setting weights of
         # unmasked beams to unity here
@@ -1122,13 +1057,18 @@
         max_ra_ind = len(self.ringmap.ra) - 1
         ra_ind = (np.rint(src_ra / dra) % max_ra_ind).astype(np.int)
 
-        # Get the indices for the ZA direction
+        # Get the indices for the ZA direction. Note that any source with
+        # dec - telescope_latitude < za_min will not show up in the ringmap,
+        # so we need to make a mask for those
         za_ind = np.rint(
             (np.sin(np.radians(src_dec - self.telescope.latitude)) - za_min) / dza
         ).astype(np.int)
-
-        return ra_ind, za_ind
-
+        mask_ind = src_dec - self.telescope.latitude <= np.rad2deg(np.arcsin(za_min))
+        if np.sum(mask_ind) > 0:
+            self.log.info("%d local sources in catalog are outside of ringmap coverage" % np.sum(mask_ind))
+        
+        return ra_ind, za_ind, mask_ind
+    
 
 class RingMapStack2D(RingMapBeamForm):
     """Stack RingMap's on sources directly.
@@ -1177,7 +1117,7 @@
         src_z = catalog["redshift"]["z"]
 
         # Get the pixel indices
-        ra_ind, za_ind = self._source_ind(src_ra, src_dec)
+        ra_ind, za_ind, mask_ind = self._source_ind(src_ra, src_dec)
 
         # Ensure containers are distributed in frequency
         ringmap.redistribute("freq")
@@ -1220,6 +1160,9 @@
         # Loop over sources and extract the polarised pencil beams containing them from
         # the ringmaps
         for si, (ri, zi, z) in enumerate(zip(ra_ind, za_ind, src_z)):
+            if mask_ind[si]:
+                continue
+            
             source_freq = 1420.406 / (1 + z)
 
             if source_freq > global_fmax or source_freq < global_fmin:
@@ -1274,8 +1217,96 @@
 
         return stack
 
-
-<<<<<<< HEAD
+    
+class HealpixBeamForm(task.SingleTask):
+    """Beamform by extracting the pixel containing each source form a Healpix map.
+
+    Unless it has an explicit `epoch` attribute, the Healpix map is assumed to be in the
+    same coordinate epoch as the catalog. If it does, the input catalog is assumed to be
+    in ICRS and then is precessed to the CIRS coordinates in the epoch of the map.
+    """
+
+    ignore_map_weights = config.Property(proptype=bool, default=False)
+    
+    def setup(self, hpmap: containers.Map):
+        """Set the map to extract beams from at each catalog location.
+
+        Parameters
+        ----------
+        hpmap
+            The Healpix map to extract the sources from.
+        """
+
+        self.map = hpmap
+        self.has_weight = "weight" in hpmap.datasets
+
+    def process(self, catalog: containers.SourceCatalog) -> containers.FormedBeam:
+        """Extract sources from a ringmap.
+
+        Parameters
+        ----------
+        catalog
+            The catalog to extract sources from.
+
+        Returns
+        -------
+        formed_beam
+            The source spectra.
+        """
+
+        if "position" not in catalog:
+            raise ValueError("Input is missing a position table.")
+
+        # Container to hold the formed beams
+        formed_beam = containers.FormedBeam(
+            object_id=catalog.index_map["object_id"],
+            axes_from=self.map,
+            distributed=True,
+        )
+
+        # Initialize container to zeros.
+        formed_beam.beam[:] = 0.0
+        formed_beam.weight[:] = 0.0
+
+        # Copy catalog information
+        formed_beam["position"][:] = catalog["position"][:]
+        if "redshift" in catalog:
+            formed_beam["redshift"][:] = catalog["redshift"][:]
+
+        # Get the source positions at the epoch of the input map
+        epoch = self.map.attrs.get("epoch", None)
+        epoch = ctime.ensure_unix(epoch) if epoch is not None else None
+        if epoch:
+            src_ra, src_dec = icrs_to_cirs(
+                catalog["position"]["ra"], catalog["position"]["dec"], epoch
+            )
+        else:
+            self.log.info(
+                "Input map has no epoch set, assuming that it matches the catalog."
+            )
+            src_ra = catalog["position"]["ra"]
+            src_dec = catalog["position"]["dec"]
+
+        # Use Healpix to get the pixels containing the sources
+        pix_ind = healpy.ang2pix(self.map.nside, src_ra, src_dec, lonlat=True)
+
+        # Ensure containers are distributed in frequency
+        formed_beam.redistribute("freq")
+        self.map.redistribute("freq")
+
+        formed_beam.beam[:] = self.map.map[:, :, pix_ind].transpose(2, 1, 0)
+        # Set beamforming weights based on map weights if they exist, otherwise
+        # set to some nonzero value
+        if self.has_weight:
+            formed_beam.weight[:] = self.map.weight[:, :, pix_ind].transpose(2, 1, 0)
+            if self.ignore_map_weights:
+                formed_beam.weight[:][formed_beam.weight[:] != 0] = 1
+        else:
+            formed_beam.weight[:] = 1.0
+
+        return formed_beam
+
+
 def icrs_to_cirs(ra, dec, epoch, apparent=True):
     """Convert a set of positions from ICRS to CIRS at a given data.
 
@@ -1307,135 +1338,4 @@
 
     ra_cirs, dec_cirs, _ = positions.cirs_radec(epoch)
 
-    return ra_cirs._degrees, dec_cirs._degrees
-
-=======
->>>>>>> e209f85e
-class HealpixBeamForm(task.SingleTask):
-    """Beamform by extracting the pixel containing each source form a Healpix map.
-
-    Unless it has an explicit `epoch` attribute, the Healpix map is assumed to be in the
-    same coordinate epoch as the catalog. If it does, the input catalog is assumed to be
-    in ICRS and then is precessed to the CIRS coordinates in the epoch of the map.
-    """
-
-<<<<<<< HEAD
-    epoch = config.utc_time(default=None)
-    ignore_map_weights = config.Property(proptype=bool, default=False)
-    
-=======
->>>>>>> e209f85e
-    def setup(self, hpmap: containers.Map):
-        """Set the map to extract beams from at each catalog location.
-
-        Parameters
-        ----------
-        hpmap
-            The Healpix map to extract the sources from.
-        """
-
-        self.map = hpmap
-        self.has_weight = "weight" in hpmap.datasets
-
-    def process(self, catalog: containers.SourceCatalog) -> containers.FormedBeam:
-        """Extract sources from a ringmap.
-
-        Parameters
-        ----------
-        catalog
-            The catalog to extract sources from.
-
-        Returns
-        -------
-        formed_beam
-            The source spectra.
-        """
-
-        if "position" not in catalog:
-            raise ValueError("Input is missing a position table.")
-
-        # Container to hold the formed beams
-        formed_beam = containers.FormedBeam(
-            object_id=catalog.index_map["object_id"],
-            axes_from=self.map,
-            distributed=True,
-        )
-
-        # Initialize container to zeros.
-        formed_beam.beam[:] = 0.0
-        formed_beam.weight[:] = 0.0
-
-        # Copy catalog information
-        formed_beam["position"][:] = catalog["position"][:]
-        if "redshift" in catalog:
-            formed_beam["redshift"][:] = catalog["redshift"][:]
-
-        # Get the source positions at the epoch of the input map
-        epoch = self.map.attrs.get("epoch", None)
-        epoch = ctime.ensure_unix(epoch) if epoch is not None else None
-        if epoch:
-            src_ra, src_dec = icrs_to_cirs(
-                catalog["position"]["ra"], catalog["position"]["dec"], epoch
-            )
-        else:
-            self.log.info(
-                "Input map has no epoch set, assuming that it matches the catalog."
-            )
-            src_ra = catalog["position"]["ra"]
-            src_dec = catalog["position"]["dec"]
-
-        # Use Healpix to get the pixels containing the sources
-        pix_ind = healpy.ang2pix(self.map.nside, src_ra, src_dec, lonlat=True)
-
-        # Ensure containers are distributed in frequency
-        formed_beam.redistribute("freq")
-        self.map.redistribute("freq")
-
-        formed_beam.beam[:] = self.map.map[:, :, pix_ind].transpose(2, 1, 0)
-        # Set beamforming weights based on map weights if they exist, otherwise
-        # set to some nonzero value
-        if self.has_weight:
-            formed_beam.weight[:] = self.map.weight[:, :, pix_ind].transpose(2, 1, 0)
-            if self.ignore_map_weights:
-                formed_beam.weight[:][formed_beam.weight[:] != 0] = 1
-        else:
-            formed_beam.weight[:] = 1.0
-
-        return formed_beam
-<<<<<<< HEAD
-=======
-
-
-def icrs_to_cirs(ra, dec, epoch, apparent=True):
-    """Convert a set of positions from ICRS to CIRS at a given data.
-
-    Parameters
-    ----------
-    ra, dec : float or np.ndarray
-        Positions of source in ICRS coordinates including an optional
-        redshift position.
-    epoch : time_like
-        Time to convert the positions to. Can be any type convertible to a
-        time using `caput.time.ensure_unix`.
-    apparent : bool
-        Calculate the apparent position (includes abberation and deflection).
-
-    Returns
-    -------
-    ra_cirs, dec_cirs : float or np.ndarray
-        Arrays of the positions in *CIRS* coordiantes.
-    """
-    positions = Star(ra=Angle(degrees=ra), dec=Angle(degrees=dec))
-
-    epoch = ctime.unix_to_skyfield_time(ctime.ensure_unix(epoch))
-
-    earth = ctime.skyfield_wrapper.ephemeris["earth"]
-    positions = earth.at(epoch).observe(positions)
-
-    if apparent:
-        positions = positions.apparent()
-
-    ra_cirs, dec_cirs, _ = positions.cirs_radec(epoch)
-
-    return ra_cirs._degrees, dec_cirs._degrees
->>>>>>> e209f85e
+    return ra_cirs._degrees, dec_cirs._degrees