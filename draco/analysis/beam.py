"""Beam model related tasks (:mod:`~draco.analysis.beam`).

.. currentmodule:: draco.analysis.beam

Tools that enable generation and deconvolution of beam models.

Tasks
=====

.. autosummary::
    :toctree: generated/

    CreateBeamStream
    CreateBeamStreamFromTelescope
"""

import numpy as np
import scipy.constants
<<<<<<< HEAD
import scipy.interpolate

=======
>>>>>>> ff6241da
from caput import interferometry

from ..core import containers, io, task
from ..util import tools


class CreateBeamStream(task.SingleTask):
    """Convert a GridBeam to a HybridVisStream that can be used for ringmap maker deconvolution."""

    telescope = None

    def setup(self, telescope: io.TelescopeConvertible):
        """Set the telescope object.

        Parameters
        ----------
        telescope
            The telescope object to use.
        """
        self.telescope = io.get_telescope(telescope)

        self.log.info(
            f"Using telescope at latitude {self.telescope.latitude:.4f} "
            f"deg with rotation angle {self.telescope.rotation_angle:.4f} deg."
        )

        self.latitude = np.radians(self.telescope.latitude)
        self.rotation_angle = np.radians(self.telescope.rotation_angle)

    def process(self, data, beam):
        """Convert the beam model into a format that can be deconvolved from data.

        Parameters
        ----------
        data : containers.HybridVisStream
            Data to be de-convolved.
        beam : containers.GridBeam
            Model for the beam.

        Returns
        -------
        out : containers.HybridVisStream
            Effective beam transfer function.
        """
        # Ensure the polarisations and EW baseline distances match for data and beam
        if not np.array_equal(beam.pol, data.index_map["pol"]):
            raise RuntimeError("Polarisation axis differs for data and beam.")

        ew = data.index_map["ew"][:]
        if (beam.input.size == 1) and (beam.input[0] == "common-mode"):
            ew_match = np.zeros(ew.size, dtype=int)
        else:
            ew_match = np.array([np.argmin(np.abs(b - beam.input)) for b in ew])
            if np.any(np.abs(ew - beam.input[ew_match]) > 0.1):
                raise RuntimeError("EW (input) axis differs for data (beam).")

        # Redistribute over frequency
        beam.redistribute("freq")

        # Determine local frequencies
        nfreq = beam.beam.local_shape[0]
        fstart = beam.beam.local_offset[0]
        fstop = fstart + nfreq

        freq = beam.freq[fstart:fstop]

        # Extract the coordinates
        el_data = data.index_map["el"]

        if beam.coords == "celestial":
            dec = np.radians(beam.theta)
            el_beam = np.sin(dec - self.latitude)

            ha = beam.phi
            ra_beam = (ha + 360.0) % 360.0
            nra = int(round(360.0 / np.abs(ha[1] - ha[0])))
            delta_ra = 360.0 / nra
            ra = np.arange(nra) * delta_ra

            map_ra = np.rint(ra_beam / delta_ra).astype(int)

            # Test that the positions of the original beam samples are close enough to exact
            # grid locations in the output grid. This 1e-4 number tolerance is just a guess
            # as to what is reasonable.
            if not np.allclose(ra_beam / delta_ra, map_ra, atol=1e-4):
                raise ValueError(
                    "Input beam cannot be placed on an grid between 0 and 360 degrees."
                )

            ha = np.radians(ha)

        elif beam.coords == "telescope":
            el_beam = beam.theta
            dec = np.arcsin(el_beam) + self.latitude

            ra = data.ra
            ha = np.radians(((ra + 180.0) % 360.0) - 180.0)

        else:
            raise RuntimeError(f"Do not recognize {beam.coords} coordinate system.")

        # Make sure that el matches
        if not np.allclose(el_beam, el_data):
            raise RuntimeError("The el axis for the beam and data do not match.")

        # Determine baseline distances
        lmbda = scipy.constants.c * 1e-6 / freq
        u = ew[np.newaxis, :] / lmbda[:, np.newaxis]

        # Rotate the baseline distances by the telescope's rotation angle.
        # This assumes that the baseline distances used to beamform in the
        # NS direction were NOT rotated, and hence the phase due to that rotation
        # should be corrected by the beam.  Note that we can only partially
        # correct for the rotation in this way, since we have already collapsed
        # over NS baselines. However, this partial correction should be pretty good
        # for small rotation angles and for sources near meridian.
        v = np.sin(self.rotation_angle) * u
        u = np.cos(self.rotation_angle) * u

        # Reshape the beam datasets to match the output container.
        # The output weight dataset does not have an el axis, use the
        # average non-zero value of the weight along the el direction.
        bweight = beam.weight[:].local_array
        bweight = np.sum(bweight, axis=-2) * tools.invert_no_zero(
            np.sum(bweight > 0, axis=-2, dtype=np.float32)
        )

        # Transpose the first two dimensions from (freq, pol) to (pol, freq)
        bweight = bweight.swapaxes(0, 1)
        bvis = beam.beam[:].local_array.real.swapaxes(0, 1)

        self.log.info("Using the real component.")

        # Create output container
        out = containers.HybridVisStream(
            ra=ra,
            axes_from=data,
            attrs_from=data,
            distributed=data.distributed,
            comm=data.comm,
        )
        out.redistribute("freq")

        for dset in out.datasets.values():
            dset[:] = 0.0

        oweight = out.weight[:].local_array
        ovis = out.vis[:].local_array

        # Use a different procedure for a beam in celestial
        # versus telescope coordinates.
        if beam.coords == "celestial":
            # Calculate the phase
            phi = interferometry.fringestop_phase(
                ha[np.newaxis, np.newaxis, np.newaxis, :],
                self.latitude,
                dec[np.newaxis, np.newaxis, :, np.newaxis],
                u[:, :, np.newaxis, np.newaxis],
                v[:, :, np.newaxis, np.newaxis],
            ).conj()

            # Save the beam times the phase to the output stream
            # at the appropriate right ascensions
            oweight[..., map_ra] = bweight
            ovis[..., map_ra] = bvis * phi[np.newaxis, ...]

        else:  # beam.coords == "telescope"
            # Extract telescope x for the beam
            bx = beam.phi
            span_bx = np.percentile(bx, [0, 100])

            # The x coordinate must be monotonically increasing
            # in order to create a spline.
            if bx[0] > bx[1]:
                bx = bx[::-1]
                bvis = bvis[..., ::-1]

            # Set the weight for the stream equal to the average non-zero weight over x.
            # We will be interpolating over this dimension.
            oweight[:] = np.sum(bweight, axis=-1, keepdims=True) * tools.invert_no_zero(
                np.sum(bweight > 0, axis=-1, keepdims=True, dtype=np.float32)
            )

            # Calculate the x and y coordinate of the stream
            arr_ha, arr_dec = np.meshgrid(ha, dec, copy=True, indexing="xy")
            dx, dy, dz = interferometry.sph_to_ground(arr_ha, self.latitude, arr_dec)

            # Only bother to generate the stream if we are above the horizon and
            # the x coordinate is within the range spanned by the beam
            valid = np.nonzero(
                (dz > 0.0)
                & (dx >= span_bx[0])
                & (dx <= span_bx[1])
                & (np.abs(arr_ha) < (0.5 * np.pi))
            )

            arr_ha = arr_ha[valid]
            arr_dec = arr_dec[valid]

            dx = dx[valid]
            dy = dy[valid]

            # Loop over frequencies and ew baseline distances.
            # This is necessary because we can only create one
            # 2D interpolator at a time.
            for ff in range(nfreq):

                for de, be in enumerate(ew_match):

                    # Calculate the phase
                    phi = interferometry.fringestop_phase(
                        arr_ha, self.latitude, arr_dec, u[ff, de], v[ff, de]
                    ).conj()

                    # Loop over polarisations
                    for pp in range(ovis.shape[0]):
                        # Create a RectBivariateSpline interpolator for the beam at this frequency
                        # as a function of the telescope (x,y) coordinates
                        binterpolator = scipy.interpolate.RectBivariateSpline(
                            el_beam, bx, bvis[pp, ff, be, :, :], kx=3, ky=3, s=0
                        )

                        # Interpolate the beam to the valid x,y coordinates in the data container
                        # and multiply by the phase
                        binterp = binterpolator(dy, dx, grid=False)

                        ovis[pp, ff, de][valid] = binterp * phi

        return out


class CreateBeamStreamFromTelescope(CreateBeamStream):
    """Create a HybridVisStream from a telescope instance."""

    def process(self, data):
        """Convert a telescope's beam into a format that can be deconvolved from data.

        Parameters
        ----------
        data : containers.HybridVisStream
            Data to be de-convolved.

        Returns
        -------
        out : containers.HybridVisStream
            Effective beam transfer function.
        """
        beam = self._evaluate_beam(data)

        return super().process(data, beam)

    def _evaluate_beam(self, data):
        """Evaluate the beam model at the coordinates in the data container."""
        # Create the beam container
        inputs = np.array(["common-mode"])
        ha = (data.ra + 180.0) % 360.0 - 180.0
        dec = np.degrees(np.arcsin(data.index_map["el"])) + self.telescope.latitude

        out = containers.GridBeam(
            theta=dec,
            phi=ha,
            input=inputs,
            axes_from=data,
            attrs_from=data,
            distributed=data.distributed,
            comm=data.comm,
        )

        out.redistribute("freq")
        out.beam[:] = 0.0
        out.weight[:] = 1.0

        # Dereference datasets
        beam = out.beam[:].view(np.ndarray)
        weight = out.weight[:].view(np.ndarray)

        # Extract polarisations pairs.  For each polarisation,
        # find a corresponding feed in the telescope instance.
        pol_pairs = out.index_map["pol"]
        unique_pol = list({p for pp in pol_pairs for p in pp})
        map_pol_to_feed = {
            pol: list(self.telescope.polarisation).index(pol) for pol in unique_pol
        }

        # Determine local frequencies
        nfreq = out.beam.local_shape[0]
        fstart = out.beam.local_offset[0]
        fstop = fstart + nfreq

        local_freq = data.index_map["freq"][fstart:fstop]

        # Find the index of the frequency in the telescope instance
        local_freq_index = np.array(
            [
                np.argmin(np.abs(nu - self.telescope.frequencies))
                for nu in local_freq["centre"]
            ]
        )

        local_freq_flag = np.abs(
            local_freq["centre"] - self.telescope.frequencies[local_freq_index]
        ) <= (0.5 * local_freq["width"])

        # Construct a vector that contains the coordinates in the format
        # required for the beam method of the telescope class
        angpos = np.meshgrid(
            0.5 * np.pi - np.radians(dec), np.radians(ha), indexing="ij"
        )
        angpos = np.hstack([ap.reshape(ap.size, 1) for ap in angpos])

        shp = (dec.size, ha.size)

        # Loop over local frequencies and polarisations and evaluate the beam
        # by calling the telescopes beam method.
        for ff, freq in enumerate(local_freq_index):
            if not local_freq_flag[ff]:
                weight[ff] = 0.0
                continue

            for pp, pol in enumerate(pol_pairs):
                bii = self.telescope.beam(map_pol_to_feed[pol[0]], freq, angpos)

                if pol[0] != pol[1]:
                    bjj = self.telescope.beam(map_pol_to_feed[pol[1]], freq, angpos)
                else:
                    bjj = bii

                beam[ff, pp, 0] = np.sum(bii * bjj.conjugate(), axis=1).reshape(shp)

        return out<|MERGE_RESOLUTION|>--- conflicted
+++ resolved
@@ -16,11 +16,8 @@
 
 import numpy as np
 import scipy.constants
-<<<<<<< HEAD
 import scipy.interpolate
 
-=======
->>>>>>> ff6241da
 from caput import interferometry
 
 from ..core import containers, io, task
