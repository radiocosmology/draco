"""Collection of miscellaneous routines.

Miscellaneous tasks should be placed in :py:mod:`draco.core.misc`.
"""

import itertools
import warnings

import numpy as np

# Keep this here for compatibility
from caput.tools import invert_no_zero
from numpy.lib.recfunctions import structured_to_unstructured
from scipy import linalg as la
from scipy.signal import oaconvolve
from scipy.sparse import dia_array

from ._fast_tools import _calc_redundancy


def cmap(i, j, n):
    """Given a pair of feed indices, return the pair index.

    Parameters
    ----------
    i, j : integer
        Feed index.
    n : integer
        Total number of feeds.

    Returns
    -------
    pi : integer
        Pair index.
    """
    if i <= j:
        return (n * (n + 1) // 2) - ((n - i) * (n - i + 1) // 2) + (j - i)

    return cmap(j, i, n)


def icmap(ix, n):
    """Inverse feed map.

    Parameters
    ----------
    ix : integer
        Pair index.
    n : integer
        Total number of feeds.

    Returns
    -------
    fi, fj : integer
        Feed indices.
    """
    for ii in range(n):
        if cmap(ii, n - 1, n) >= ix:
            break

    i = ii
    j = ix - cmap(i, i, n) + i
    return i, j


def find_key(key_list, key):
    """Find the index of a key in a list of keys.

    This is a wrapper for the list method `index`
    that can search any interable (not just lists)
    and will return None if the key is not found.

    Parameters
    ----------
    key_list : iterable
        Iterable containing keys to search
    key : object to be searched
        Keys to search for

    Returns
    -------
    index : int or None
        The index of `key` in `key_list`.
        If `key_list` does not contain `key`,
        then None is returned.
    """
    try:
        return [tuple(x) for x in key_list].index(tuple(key))
    except TypeError:
        return list(key_list).index(key)
    except ValueError:
        return None


def find_keys(key_list, keys, require_match=False):
    """Find the indices of keys into a list of keys.

    Parameters
    ----------
    key_list : iterable
        Iterable of keys to search
    keys : iterable
        Keys to search for
    require_match : bool
        Require that `key_list` contain every element of `keys`,
        and if not, raise ValueError.

    Returns
    -------
    indices : list of int or None
        List of the same length as `keys` containing
        the indices of `keys` in `key_list`.  If `require_match`
        is False, then this can also contain None for keys
        that are not contained in `key_list`.
    """
    # Significantly faster than repeated calls to find_key
    try:
        dct = {tuple(kk): ii for ii, kk in enumerate(key_list)}
        index = [dct.get(tuple(key)) for key in keys]
    except TypeError:
        dct = {kk: ii for ii, kk in enumerate(key_list)}
        index = [dct.get(key) for key in keys]

    if require_match and any(ind is None for ind in index):
        raise ValueError("Could not find all of the keys.")

    return index


def find_inputs(input_index, inputs, require_match=False):
    """Find the indices of inputs into a list of inputs.

    This behaves similarly to `find_keys` but will automatically choose the key to
    match on.

    Parameters
    ----------
    input_index : np.ndarray
        Inputs to search
    inputs : np.ndarray
        Inputs to find
    require_match : bool
        Require that `input_index` contain every element of `inputs`,
        and if not, raise ValueError.

    Returns
    -------
    indices : list of int or None
        List of the same length as `inputs` containing
        the indices of `inputs` in `input_inswx`.  If `require_match`
        is False, then this can also contain None for inputs
        that are not contained in `input_index`.
    """
    # Significantly faster than repeated calls to find_key

    if "correlator_input" in input_index.dtype.fields:
        field_to_match = "correlator_input"
    elif "chan_id" in input_index.dtype.fields:
        field_to_match = "chan_id"
    else:
        raise ValueError(
            "`input_index` must have either a `chan_id` or `correlator_input` field."
        )

    if field_to_match not in inputs.dtype.fields:
        raise ValueError(f"`inputs` array does not have a `{field_to_match!s}` field.")

    return find_keys(
        input_index[field_to_match], inputs[field_to_match], require_match=require_match
    )


def broadcast_weights(waxis_names, daxis_names):
    """Return a tuple of slices that broadcasts a weight array to match a data array.

    Parameters
    ----------
    waxis_names : list of str
        Axis names in the weight array.
    daxis_names : list of str
        Axis names in the data array.

    Returns
    -------
    match_slice : tuple
        Tuple that can be used to slice weight so it broadcasts with data.

    Raises
    ------
    ValueError
        If weight axes are not a subset of data axes, or are not in correct order.
    """
    # Ensure all weight axes are in data axes
    if not set(waxis_names).issubset(daxis_names):
        extra = set(waxis_names) - set(daxis_names)
        raise ValueError(f"Weight has axes not found in data: {extra}")

    # Ensure the common axes are in the correct order
    filtered_names = [ax for ax in daxis_names if ax in waxis_names]
    if not np.array_equal(filtered_names, waxis_names):
        raise ValueError(
            f"Weight axes {waxis_names} do not appear in data axes {daxis_names} "
            f"in the correct order."
        )

    # Return slice that expands weight to broadcast shape of data
    return tuple(slice(None) if ax in waxis_names else None for ax in daxis_names)


def apply_gain(vis, gain, axis=1, out=None, prod_map=None):
    """Apply per input gains to a set of visibilities packed in upper triangular format.

    This allows us to apply the gains while minimising the intermediate
    products created.

    Parameters
    ----------
    vis : np.ndarray[..., nprod, ...]
        Array of visibility products.
    gain : np.ndarray[..., ninput, ...]
        Array of gains. One gain per input.
    axis : integer, optional
        The axis along which the inputs (or visibilities) are
        contained.
    out : np.ndarray
        Array to place output in. If :obj:`None` create a new
        array. This routine can safely use `out = vis`.
    prod_map : ndarray of integer pairs
        Gives the mapping from product axis to input pairs. If not supplied,
        :func:`icmap` is used.

    Returns
    -------
    out : np.ndarray
        Visibility array with gains applied. Same shape as :obj:`vis`.
    """
    nprod = vis.shape[axis]
    ninput = gain.shape[axis]

    if prod_map is None and nprod != (ninput * (ninput + 1) // 2):
        raise Exception("Number of inputs does not match the number of products.")

    if prod_map is not None:
        if len(prod_map) != nprod:
            msg = "Length of *prod_map* does not match number of input" " products."
            raise ValueError(msg)
        # Could check prod_map contents as well, but the loop should give a
        # sensible error if this is wrong, and checking is expensive.
    else:
        prod_map = [icmap(pp, ninput) for pp in range(nprod)]

    if out is None:
        out = np.empty_like(vis)
    elif out.shape != vis.shape:
        raise Exception("Output array is wrong shape.")

    # Define slices for use in gain & vis selection & combination
    gain_vis_slice = tuple(slice(None) for i in range(axis))

    # Iterate over input pairs and set gains
    for pp in range(nprod):
        # Determine the inputs.
        ii, ij = prod_map[pp]

        # Fetch the gains
        gi = gain[(*gain_vis_slice, ii)]
        gj = gain[(*gain_vis_slice, ij)].conj()

        # Apply the gains and save into the output array.
        out[(*gain_vis_slice, pp)] = vis[(*gain_vis_slice, pp)] * gi * gj

    return out


def extract_diagonal(utmat, axis=1):
    """Extract the diagonal elements of an upper triangular array.

    Parameters
    ----------
    utmat : np.ndarray[..., nprod, ...]
        Upper triangular array.
    axis : int, optional
        Axis of array that is upper triangular.

    Returns
    -------
    diag : np.ndarray[..., ninput, ...]
        Diagonal of the array.
    """
    # Estimate nside from the array shape
    nside = int((2 * utmat.shape[axis]) ** 0.5)

    # Check that this nside is correct
    if utmat.shape[axis] != (nside * (nside + 1) // 2):
        msg = (
            f"Array length ({utmat.shape[axis]:d}) of axis {axis:d} does not "
            "correspond upper triangle of square matrix"
        )
        raise RuntimeError(msg)

    # Find indices of the diagonal
    diag_ind = [cmap(ii, ii, nside) for ii in range(nside)]

    # Construct slice objects representing the axes before and after the product axis
    slice0 = (np.s_[:],) * axis
    slice1 = (np.s_[:],) * (len(utmat.shape) - axis - 1)

    # Extract wanted elements with a giant slice
    sl = (*slice0, diag_ind, *slice1)
    return utmat[sl]


def calculate_redundancy(input_flags, prod_map, stack_index, nstack):
    """Calculates the number of redundant baselines that were stacked to form each unique baseline.

    Accounts for the fact that some fraction of the inputs are flagged as bad at any given time.

    Parameters
    ----------
    input_flags : np.ndarray [ninput, ntime]
        Array indicating which inputs were good at each time.
        Non-zero value indicates that an input was good.

    prod_map: np.ndarray[nprod]
        The products that were included in the stack.
        Typically found in the `index_map['prod']` attribute of the
        `containers.TimeStream` or `containers.SiderealStream` object.

    stack_index: np.ndarray[nprod]
        The index of the stack axis that each product went into.
        Typically found in `reverse_map['stack']['stack']` attribute
        of the `containers.Timestream` or `containers.SiderealStream` object.

    nstack: int
        Total number of unique baselines.

    Returns
    -------
    redundancy : np.ndarray[nstack, ntime]
        Array indicating the total number of redundant baselines
        with good inputs that were stacked into each unique baseline.
    """
    _, ntime = input_flags.shape
    redundancy = np.zeros((nstack, ntime), dtype=np.float32)

    if not np.any(input_flags):
        input_flags = np.ones_like(input_flags)

    input_flags = np.ascontiguousarray(input_flags.astype(np.float32, copy=False))
    pm = structured_to_unstructured(prod_map, dtype=np.int16)
    stack_index = np.ascontiguousarray(stack_index.astype(np.int32, copy=False))

    # Call fast cython function to do calculation
    _calc_redundancy(input_flags, pm, stack_index, nstack, redundancy)

    return redundancy


def redefine_stack_index_map(telescope, inputs, prod, stack, reverse_stack):
    """Ensure baselines between unmasked inputs are used to represent each stack.

    Parameters
    ----------
    telescope : :class: `drift.core.telescope`
        Telescope object containing feed information.
    inputs : np.ndarray[ninput,] of dtype=('correlator_input', 'chan_id')
        The 'correlator_input' or 'chan_id' of the inputs in the stack.
    prod : np.ndarray[nprod,] of dtype=('input_a', 'input_b')
        The correlation products as pairs of inputs.
    stack : np.ndarray[nstack,] of dtype=('prod', 'conjugate')
        The index into the `prod` axis of a characteristic baseline included in the stack.
    reverse_stack :  np.ndarray[nprod,] of dtype=('stack', 'conjugate')
        The index into the `stack` axis that each `prod` belongs.

    Returns
    -------
    stack_new : np.ndarray[nstack,] of dtype=('prod', 'conjugate')
        The updated `stack` index map, where each element is an index to a product
        consisting of a pair of unmasked inputs.
    stack_flag : np.ndarray[nstack,] of dtype=bool
        Boolean flag that is True if this element of the stack index map is now valid,
        and False if none of the baselines that were stacked contained unmasked inputs.
    """
    # Determine mapping between inputs in the index_map and
    # inputs in the telescope instance
    tel_index = find_inputs(telescope.input_index, inputs, require_match=False)

    # Create a copy of the stack axis
    stack_new = stack.copy()
    stack_flag = np.zeros(stack_new.size, dtype=bool)

    # Loop over the stacked baselines
    for sind, (ii, jj) in enumerate(prod[stack["prod"]]):
        bi, bj = tel_index[ii], tel_index[jj]

        # Check that the represenative pair of inputs are present
        # in the telescope instance and not masked.
        if (bi is None) or (bj is None) or not telescope.feedmask[bi, bj]:
            # Find alternative pairs of inputs using the reverse map
            this_stack = np.flatnonzero(reverse_stack["stack"] == sind)

            # Loop over alternatives until we find an acceptable pair of inputs
            for ts in this_stack:
                tp = prod[ts]
                ti, tj = tel_index[tp[0]], tel_index[tp[1]]
                if (ti is not None) and (tj is not None) and telescope.feedmask[ti, tj]:
                    stack_new[sind]["prod"] = ts
                    stack_new[sind]["conjugate"] = reverse_stack[ts]["conjugate"]
                    stack_flag[sind] = True
                    break
        else:
            stack_flag[sind] = True

    return stack_new, stack_flag


def polarization_map(index_map, telescope, exclude_autos=True):
    """Map the visibilities corresponding to entries in pol = ['XX', 'XY', 'YX', 'YY'].

    Parameters
    ----------
    index_map : h5py.group or dict
        Index map to map into polarizations. Must contain a `stack`
        entry and an `input` entry.
    telescope : :class: `drift.core.telescope`
        Telescope object containing feed information.
    exclude_autos: bool
        If True (default), auto-correlations are set to -1.

    Returns
    -------
    polmap : array of int
        Array of size `nstack`. Each entry is the index to the
        corresponding polarization in pol = ['XX', 'XY', 'YX', 'YY']
    """
    # Old versions of telescope object don't have the `stack_type`
    # attribute. Assume those are of type `redundant`.
    try:
        teltype = telescope.stack_type
    except AttributeError:
        teltype = None
        msg = (
            "Telescope object does not have a `stack_type` attribute.\n"
            + "Assuming it is of type `redundant`"
        )

    if teltype is not None:
        if not (teltype == "redundant"):
            msg = "Telescope stack type needs to be 'redundant'. Is {0}"
            raise RuntimeError(msg.format(telescope.stack_type))

    # Older data's input map has a simpler dtype
    try:
        input_map = index_map["input"]["chan_id"][:]
    except IndexError:
        input_map = index_map["input"][:]

    pol = ["XX", "XY", "YX", "YY"]
    nstack = len(index_map["stack"])
    # polmap: indices of each vis product in
    # polarization list: ['XX', 'YY', 'XY', 'YX']
    polmap = np.zeros(nstack, dtype=int)
    # For each entry in stack
    for vi in range(nstack):
        # Product index
        pi = index_map["stack"][vi][0]
        # Inputs that go into this product
        ipt0 = input_map[index_map["prod"][pi][0]]
        ipt1 = input_map[index_map["prod"][pi][1]]

        # Exclude autos if exclude_autos == True
        if exclude_autos and (ipt0 == ipt1):
            polmap[vi] = -1
            continue

        # Find polarization of first input
        if telescope.beamclass[ipt0] == 0:
            polstring = "X"
        elif telescope.beamclass[ipt0] == 1:
            polstring = "Y"
        else:
            # Not a CHIME feed or not On. Ignore.
            polmap[vi] = -1
            continue
        # Find polarization of second input and add it to polstring
        if telescope.beamclass[ipt1] == 0:
            polstring += "X"
        elif telescope.beamclass[ipt1] == 1:
            polstring += "Y"
        else:
            # Not a CHIME feed or not On. Ignore.
            polmap[vi] = -1
            continue
        # If conjugate, flip polstring ('XY -> 'YX)
        if telescope.feedconj[ipt0, ipt1]:
            polstring = polstring[::-1]
        # Populate polmap
        polmap[vi] = pol.index(polstring)

    return polmap


def baseline_vector(index_map, telescope):
    """Baseline vectors in meters.

    Parameters
    ----------
    index_map : h5py.group or dict
        Index map to map into polarizations. Must contain a `stack`
        entry and an `input` entry.
    telescope : :class: `drift.core.telescope`
        Telescope object containing feed information.

    Returns
    -------
    bvec_m : array
        Array of shape (2, nstack). The 2D baseline vector
        (in meters) for each visibility in index_map['stack']
    """
    nstack = len(index_map["stack"])
    # Baseline vectors in meters.
    bvec_m = np.zeros((2, nstack), dtype=np.float64)
    # Older data's input map has a simpler dtype
    try:
        input_map = index_map["input"]["chan_id"][:]
    except IndexError:
        input_map = index_map["input"][:]

    # Compute all baseline vectors.
    for vi in range(nstack):
        # Product index
        pi = index_map["stack"][vi][0]
        # Inputs that go into this product
        ipt0 = input_map[index_map["prod"][pi][0]]
        ipt1 = input_map[index_map["prod"][pi][1]]

        # Beseline vector in meters
        unique_index = telescope.feedmap[ipt0, ipt1]
        bvec_m[:, vi] = telescope.baselines[unique_index]
        # No need to conjugate. Already done in telescope.baselines.
        # if telescope.feedconj[ipt0, ipt1]:
        #    bvec_m[:, vi] *= -1.

    return bvec_m


def window_generalised(x, window="nuttall"):
    """A generalised high-order window at arbitrary locations.

    Parameters
    ----------
    x : np.ndarray[n]
        Location to evaluate at. Values outside the range 0 to 1 are zero.
    window : str
        Type of window function to return.  Must be one of the following strings:
        'uniform', 'hann', 'hanning', 'hamming', 'blackman', 'nuttall',
        'blackman_nuttall', 'blackman_harris', 'triangular', or 'tukey-0.X'.
        If "tukey-0.X", then 0.X is the fraction of the full window that
        will be tapered.

    Returns
    -------
    w : np.ndarray[n]
        Window function.
    """
    if window == "triangular":
        w = 1.0 - 2.0 * np.abs(x - 0.5)

    elif window.startswith("tukey"):

        r = float(window.split("-")[1])
        alpha = 0.5 * r

        w = np.ones_like(x)

        begin = np.flatnonzero(x < alpha)
        if begin.size > 0:
            w[begin] = 0.5 * (1.0 + np.cos(np.pi * (x[begin] - alpha) / alpha))

        end = np.flatnonzero(x >= (1.0 - alpha))
        if end.size > 0:
            w[end] = 0.5 * (1.0 + np.cos(np.pi * (x[end] - (1.0 - alpha)) / alpha))

    else:
        a_table = {
            "uniform": np.array([1, 0, 0, 0]),
            "hann": np.array([0.5, -0.5, 0, 0]),
            "hanning": np.array([0.5, -0.5, 0, 0]),
            "hamming": np.array([0.53836, -0.46164, 0, 0]),
            "blackman": np.array([0.42, -0.5, 0.08, 0]),
            "nuttall": np.array([0.355768, -0.487396, 0.144232, -0.012604]),
            "blackman_nuttall": np.array(
                [0.3635819, -0.4891775, 0.1365995, -0.0106411]
            ),
            "blackman_harris": np.array([0.35875, -0.48829, 0.14128, -0.01168]),
        }

        a = a_table[window]
        t = 2 * np.pi * np.arange(4)[:, np.newaxis] * x[np.newaxis, :]
        w = (a[:, np.newaxis] * np.cos(t)).sum(axis=0)

    return np.where((x >= 0) & (x <= 1), w, 0)


def arPLS_1d(y, mask=None, lam=1e2, end_frac=1e-2, max_iter=1000):
    r"""Use arPLS to estimate a signal baseline.

    1D implementation of symmetrically reweighted penalized least squares.
    Solves for a signal baseline in the presence of high power outliers by
    heavily weighting values below the signal and minimizing the weights
    of values above the signal.

    Notes
    -----
    arPLS solves the following linear system given signal :math: `\mathtt{y}`
    .. math:: (W + \lambdaD_{d}^{T}D_{d})z = Wy
    where the weighting function is given by
    .. math:: w_{i} = (1 + \exp(2\sigma^{-1}(r_{i} - (2\sigma - \mu))))^{-1}
    where :math:`\mathtt{r_{i}}` is the difference :math:`\mathtt{y_{i} - z_{i}}`
    and :math:`\mathtt{\mu}` and :math:`\mathtt{\sigma}` are the mean and standard
    deviation of the negative values in :math:`\mathbf{r}`.
    The solver runs until `max_iter` iterations, or until the fractional mean
    change in weights is less than `end_frac`.

    Reference:
    https://www.sciencedirect.com/science/article/pii/S1090780706002266


    Properties
    ----------
    y : np.ndarray
        1D signal array
    mask : np.ndarray, optional
        1D boolean array of same length as `y`. Default is None.
    lam : float, optional
        Scaling parameter used to control importance of smoothness vs.
        fit. High value prioritizes smoothness of the baseline estimate.
        Default is 1e2.
    end_frac : float, optional
        Convergeance ratio `norm(delta_w) / norm(w)`.
    max_iter : int, optional
        Maximum number of iterations to run, even if the convergance
        criteria is not met.

    Returns
    -------
    z : np.ndarray
        Baseline estimate of the same shape as `y`
    """
    y = np.squeeze(y)
    if y.ndim != 1:
        raise ValueError(f"Expected 1D data array - got array with shape {y.shape}")

    N = y.shape[0]

    if mask is None:
        mask = np.zeros(N, dtype=bool)
    elif np.all(mask):
        warnings.warn("Entire dataset is masked.")

        return np.zeros_like(y)

    mask = np.squeeze(mask)

    if mask.ndim != 1:
        raise ValueError(f"Expected 1D mask array - got array with shape {mask.shape}")

    # Construct second-order difference matrix
    D = np.array([[1, -2, 1]]).T.repeat(N - 1, axis=1)
    D = dia_array((D, [-2, -1, 0]), shape=(N, N - 2))
    Hp = lam * D @ D.T

    # Create the banded smoothness matrix and weights matrix
    H = np.ones((3, N), dtype=np.float64)
    W = np.zeros_like(H)

    # Fill the lower banded matrix
    for i in range(H.shape[0]):
        H[i, : N - i] = Hp.diagonal(i)

    # Initialize weights to one
    W[0] = 1.0

    # Get the maximum exponential to avoid runtime warnings
    maxpwr = np.log(np.finfo(y.dtype).max)

    for _ in range(max_iter):
        # Ignore masked values
        W[:, mask] = 0.0
        # Extract the actual weights. W is a 3xN matrix to match
        # the banded shape of H, all off-diagonal elements are zero
        w = W[0]

        z = la.solveh_banded(H + W, w * y, lower=True)

        # Get the difference between the signal and the baseline estimate,
        # and compute the mean and std where unmasked data is less than zero
        d = y - z
        dn = d[(d < 0) & ~mask]
        m = np.mean(dn)
        s = np.std(dn)

        # Adjust weights based on the criteria discussed in the paper
        pwr = 2 * (d - ((2 * s) - m)) * invert_no_zero(s)
        pwr = np.clip(pwr, -maxpwr, maxpwr)
        wt = invert_no_zero(1 + np.exp(pwr))

        # Check for convergeance
        if la.norm(w - wt) / la.norm(w) < end_frac:
            break

        # Update the weights
        W[0] = wt

    return z


def taper_mask(mask, nwidth, outer=False):
    """Taper a 2d mask along the last axis.

    Parameters
    ----------
    mask : np.ndarray
        Mask to taper
    nwidth : int
        Number of samples on either side of the mask to taper
    outer : bool, optional
        If True, expand the mask outwards (wider). Otherwise,
        expand the mask inwards (narrower). Default is False

    Returns
    -------
    tapered_mask : np.ndarray[np.float64]
        Mask convolved with taper window
    """
    mask = np.atleast_2d(mask)

    width = 2 * nwidth - 1

    kernel = np.hanning(width)[np.newaxis]
    kernel /= np.sum(kernel)

    tapered_mask = np.zeros(
        (mask.shape[0], mask.shape[-1] + 2 * width), dtype=np.float64
    )
    tapered_mask[:, width:-width] = mask.astype(np.float64)
    # Extend the edges
    tapered_mask[:, :width] = tapered_mask[:, width][:, np.newaxis]
    tapered_mask[:, -width:] = tapered_mask[:, -width - 1][:, np.newaxis]

    if outer:
        tapered_mask = 1.0 - tapered_mask

    # Tapering is always done on the interior of `tapered_mask` - i.e.
    # any value in `tapered_mask` which is zero here will remain zero,
    # and the mask is inverted aftwards if needed.
    tapered_mask = np.isclose(
        oaconvolve(tapered_mask, kernel, axes=-1, mode="same"), 1.0
    ).astype(np.float64)
    tapered_mask = oaconvolve(tapered_mask, kernel, axes=-1, mode="same")

    if outer:
        tapered_mask = 1.0 - tapered_mask

    return tapered_mask[:, width:-width]

<<<<<<< HEAD
def ensure_list(obj, num=None):
    """Ensure `obj` is list-like, optionally with the length `num`.

    If `obj` not a string but is iterable, it is returned as-is,
    although a length different than `num`, if given, will result in a
    `ValueError`.

    If `obj` is a string or non-iterable, a new list is created with
    `num` copies of `obj` as elements.  In this case, if `num` is not
    given, it is taken to be 1.

    Parameters
    ----------
    obj
        The object to check.
    num: int, optional
        If given, also ensure that the list has `num` elements.


    Returns
    -------
    obj
        The input object, or the newly created list

    Raises
    ------
    ValueError:
        `obj` was iterable but did not have a length of `num`
    """
    if hasattr(obj, "__iter__") and not isinstance(obj, str):
        nnum = len(obj)
        if (num is not None) and (nnum != num):
            raise ValueError("Input list has wrong size.")
    else:
        if num is not None:
            obj = [obj] * num
        else:
            obj = [obj]

    return obj
=======

def correct_phase_wrap(phi, deg=False):
    """Correct for phase wrapping.

    Parameters
    ----------
    phi : np.ndarray
        Phase in radians or degrees.
    deg : bool
        Flag indicating the provided phase
        is in units of radians (False)
        or degrees (True).

    Returns
    -------
    phic : np.ndarray
        Phase betwen -pi and pi if degree is False,
        or -180 and 180 if degree is True.
    """
    period = 180.0 if deg else np.pi
    return ((phi + period) % (2 * period)) - period


def find_contiguous_slices(index):
    """Convert indices into a list of slices.

    Parameters
    ----------
    index : list or array of int
        1D indices into an array.

    Returns
    -------
    slices : list of slice
        Slices into the array that will return all elements
        in index but split into contiguous regions.  Useful
        because these contiguous slices can be used to access
        the desired subset of the array without making a copy.
    """
    slices = []
    for w, z in itertools.groupby(index, lambda x, y=itertools.count(): next(y) - x):
        grouped = list(z)
        slices.append(slice(grouped[0], grouped[-1] + 1))
    return slices
>>>>>>> 5e1e7696
<|MERGE_RESOLUTION|>--- conflicted
+++ resolved
@@ -764,7 +764,6 @@
 
     return tapered_mask[:, width:-width]
 
-<<<<<<< HEAD
 def ensure_list(obj, num=None):
     """Ensure `obj` is list-like, optionally with the length `num`.
 
@@ -805,7 +804,6 @@
             obj = [obj]
 
     return obj
-=======
 
 def correct_phase_wrap(phi, deg=False):
     """Correct for phase wrapping.
@@ -849,5 +847,4 @@
     for w, z in itertools.groupby(index, lambda x, y=itertools.count(): next(y) - x):
         grouped = list(z)
         slices.append(slice(grouped[0], grouped[-1] + 1))
-    return slices
->>>>>>> 5e1e7696
+    return slices