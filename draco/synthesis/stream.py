--- conflicted
+++ resolved
@@ -206,12 +206,8 @@
             Unwrapped sidereal stream.
         """
 
-<<<<<<< HEAD
-        sstream.redistribute('freq')
-=======
         sstream.redistribute("freq")
-
->>>>>>> d4329f6f
+        
         ninput = len(sstream.input)
         prod = np.array(
             [(fi, fj) for fi in range(ninput) for fj in range(fi, ninput)],
